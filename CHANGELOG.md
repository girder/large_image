# Change Log

<<<<<<< HEAD
=======
## 1.30.3

### Improvements

- Format dates in item lists ([#1707](../../pull/1707))

### Changes

- Openslide now requires the binary wheel on appropriate platforms ([#1709](../../pull/1709))

## 1.30.2

### Features

- Support setting axis actual values in the zarr sink.  Display these in the frame selector ([#1625](../../pull/1625))

### Improvements

- Speed up recursive item lists ([#1694](../../pull/1694))
- Better handle images with signed pixel data ([#1695](../../pull/1695))
- Reduce loading geojs when switching views in Girder ([#1699](../../pull/1699))

### Bug Fixes

- Don't compute channel window in zarr sinks ([#1705](../../pull/1705))

## 1.30.1

### Improvements

- Support generalized application buttons ([#1692](../../pull/1692))

### Bug Fixes

- Don't use a default for yaml config files except .large_image_config.yaml ([#1685](../../pull/1685))
- Some checks for repeated values in the item lists were wrong ([#1686](../../pull/1686))
- Better support creating zarr sinks from multiple processes ([#1687](../../pull/1687))

## 1.30.0

### Features

- Add support for Python 3.13 ([#1675](../../pull/1675))

### Improvements

- Better handle images without enough tile layers ([#1648](../../pull/1648))
- Add users option to config files; have a default config file ([#1649](../../pull/1649))
- Remove no longer used code; adjust item list slightly ([#1651](../../pull/1651), [#1668](../../pull/1668))
- Reduce updates when showing item lists; add a waiting spinner ([#1653](../../pull/1653))
- Update item lists check for large images when toggling recurse ([#1654](../../pull/1654))
- Support named item lists ([#1665](../../pull/1665))
- Add options to group within item lists ([#1666](../../pull/1666))
- Make the filter field in item lists wider ([#1669](../../pull/1669), [#1671](../../pull/1671))
- Add a navigate option to item lists ([#1659](../../pull/1659))

### Changes

- Handle a rasterio deprecation ([#1655](../../pull/1655))
- Handle a variation in a bioformats exception ([#1656](../../pull/1656))
- Increase logging slow histograms ([#1658](../../pull/1658))
- Use paginated item lists ([#1664](../../pull/1664))
- When in-line editing yaml and other files, the tab key now uses spaces ([#1667](../../pull/1667))
- Changed the parsing of the open parameter in the algorithm progression example ([#1677](../../pull/1677))

### Bug Fixes

- Fix styling images with empty tile layers ([#1650](../../pull/1650))
- Add a guard around sorting item lists ([#1663](../../pull/1663))
- Fix some issues with possible numpy 2.x overflows ([#1672](../../pull/1672))

## 1.29.11

### Changes

- Update zarr dependencies ([#1646](../../pull/1646))

### Bug Fixes

- Fixed an issue correlating bounding boxes across multiple annotations ([#1647](../../pull/1647))

## 1.29.10

### Improvements

- Only list computable plot columns if there are other numeric columns ([#1634](../../pull/1634))
- Allow canceling plottable data requests ([#1645](../../pull/1645))
- List official yaml mime type for the multi source ([#1636](../../pull/1636))
- Speed up correlating data files with annotations ([#1642](../../pull/1642))
- Support dict with MultiFileTileSource ([#1641](../../pull/1641))
- The PIL source reads more multi-frame images ([#1643](../../pull/1643))

### Changes

- Add an extension and mimetype to the listed openjpeg handlers ([#1644](../../pull/1644))

### Bug Fixes

- Fix an issue when asking not to resample a GDAL tile iterator ([#1640](../../pull/1640))

## 1.29.9

### Bug Fixes

- Fix scaling small images in the multi source ([#1633](../../pull/1633))

## 1.29.8

### Improvements

- Add the option to compute additional columns for plottable data ([#1626](../../pull/1626))

### Bug Fixes

- Fix scaling small images in the multi source with bicubic smoothing ([#1627](../../pull/1627))
- Fix correlating annotation bounding boxes on adjacent items for plottable data ([#1628](../../pull/1628), ([#1632](../../pull/1632))

## 1.29.7

### Improvements

- Speed up getting plottable data from adjacent items; plot more data ([#1613](../../pull/1613), [#1614](../../pull/1614))
- Better handle mixed dtype sources in the multi source ([#1616](../../pull/1616))
- Add a utility function to minimize caching ([#1617](../../pull/1617))
- Allow passing through converter options when writing a zarr sink to a non-zarr format ([#1618](../../pull/1618))
- Do less calculations when applying affine transforms in the multi-source ([#1619](../../pull/1619))
- Improve logging in the image converter ([#1621](../../pull/1621))

### Bug Fixes

- Harden converting sources that report varied tile bands ([#1615](../../pull/1615))
- Harden many of the sources from reading bad files ([#1623](../../pull/1623))
- Some projected bounds in the rasterio source could be off ([#1624](../../pull/1624))

## 1.29.6

### Bug Fixes

- Use math.prod in preference to np.prod ([#1606](../../pull/1606))

## 1.29.5

### Improvements

- Make the plottable data class threadsafe ([#1588](../../pull/1588))
- Speed up getting plottable data from items ([#1589](../../pull/1589))
- Add an index to speed up getting plottable data from annotation elements ([#1590](../../pull/1590))
- Speed up checks for old annotations ([#1591](../../pull/1591))
- Improve plottable data endpoint to better fetch folder data ([#1594](../../pull/1594))
- Show a frame slider when appropriate in jupyter widgets ([#1595](../../pull/1595))
- Improve options for creating or check large images for each item in a folder ([#1586](../../pull/1586))
- Add a lock to avoid mongo excessively computing random numbers ([#1601](../../pull/1601))
- Better merge source channel names in multi source ([#1605](../../pull/1605))

### Bug Fixes

- Don't redirect tile frame images via 303; they aren't rendered correctly ([#1596](../../pull/1596))

## 1.29.4

### Improvements

- Improve plottable data endpoint to better fetch varied data.  Refactors some columns names ([#1587](../../pull/1587))

>>>>>>> ed31d088
## 1.29.3

### Improvements

<<<<<<< HEAD
- Improve plottable data endpoint to better fetch adjacent items and annotations ([#1573](../../pull/1573), [#1574](../../pull/1574), [#1575](../../pull/1575), [#1580](../../pull/1580))
=======
- Improve plottable data endpoint to better fetch adjacent items and annotations ([#1573](../../pull/1573), [#1574](../../pull/1574), [#1575](../../pull/1575), [#1580](../../pull/1580), [#1583](../../pull/1583))
>>>>>>> ed31d088
- Support Girder flat-mount paths ([#1576](../../pull/1576))
- Lazily import some modules to speed up large_image import speed ([#1577](../../pull/1577))
- Create or check large images for each item in a folder ([#1572](../../pull/1572))
- Support multiprocessing and pickling with a zarr sink ([#1551](../../pull/1551))
<<<<<<< HEAD
=======
- Allow checking for geospatial sources to use a specific source list ([#1582](../../pull/1582))
- Read scales from some OME tiff files parsed with the tifffile source ([#1584](../../pull/1584))
>>>>>>> ed31d088

### Changes
- Remove old code that handled old pyproj packages ([#1581](../../pull/1581))

### Bug Fixes
- Harden marking S3 uploads as large images ([#1579](../../pull/1579))

## 1.29.2

### Improvements
- Show a loading spinner on the image display in geojs in girder ([#1559](../../pull/1559))
- Better handle images that are composed of a folder and an item ([#1561](../../pull/1561))
- Allow specifying which sources are checked with canReadList ([#1562](../../pull/1562))
- Added endpoints to get plottable data related to annotations ([#1524](../../pull/1524))

### Bug Fixes
- Fix a compositing error in transformed multi source images ([#1560](../../pull/1560))
- Prevent using vips input in image conversion if vips parses the image as a different size than large_image ([#1569](../../pull/1569))

## 1.29.1

### Improvements
- Improved zarr sink metadata handling ([#1508](../../pull/1508))
- Speed up decoding jp2k tiff with an optional library ([#1555](../../pull/1555))

### Changes
- Work with newer python-mapnik ([#1550](../../pull/1550))
- Use the new official yaml mime-type of application/yaml ([#1558](../../pull/1558))

### Bug Fixes
- Fix an issue emitting rectangles in geojson ([#1552](../../pull/1552))
- Fix an issue writing zarr channel metadata ([#1557](../../pull/1557))

## 1.29.0

### Features
- Add redis as cache backend option ([#1469](../../pull/1469))

### Improvements
- Better detect available memory in containers ([#1532](../../pull/1532))
- Reject the promise from a canceled annotation ([#1535](../../pull/1535))
- Disallow certain names from being read by any but specific sources ([#1537](../../pull/1537))
- Add the ability to specify the dtype of a multi-source file ([#1542](../../pull/1542))
- Handle bounds on openslide sources to handle sparse sources ([#1543](../../pull/1543))

### Changes
- Log more when saving annotations ([#1525](../../pull/1525))
- Thumbnail generation jobs are less blocking ([#1528](../../pull/1528), [#1530](../../pull/1530))

### Bug Fixes
- Annotations are sometimes paged when they shouldn't be ([#1529](../../pull/1529))

## 1.28.2

### Improvements
- Improve uint16 image scaling ([#1511](../../pull/1511))
- Read some untiled tiffs using the tiff source ([#1512](../../pull/1512))
- Speed up multi source compositing in tiled cases ([#1513](../../pull/1513))
- Speed up some tifffile and multi source access cases ([#1515](../../pull/1515))
- Allow specifying a minimum number of annotations elements when maxDetails is used ([#1521](../../pull/1521))
- Improved import of GeoJSON annotations ([#1522](../../pull/1522))

### Changes
- Limit internal metadata on multi-source files with huge numbers of sources ([#1514](../../pull/1514))
- Make DICOMweb assetstore imports compatible with Girder generics ([#1504](../../pull/1504))

### Bug Fixes
- Fix touch actions in the image viewer in some instances ([#1516](../../pull/1516))
- Fix multisource dtype issues that resulted in float32 results ([#1520](../../pull/1520))

## 1.28.1

### Improvements
- When writing zarr sinks through the converter, use jpeg compression for lossy data ([#1501](../../pull/1501))

### Changes
- Improve algorithm sweep example options ([#1498](../../pull/1498))

### Bug Fixes
- Guard a race condition in vips new_from_file ([#1500](../../pull/1500))
- Fix cropping with the zarr sink ([#1505](../../pull/1505))

## 1.28.0

### Features
- Zarr tile sink ([#1446](../../pull/1446))

### Improvements
- Prioritize tile sinks ([#1478](../../pull/1478))
- Add a dependency to the zarr source to read more compression types ([#1480](../../pull/1480))
- Guard fetching internal metadata on zarr sources that have less data ([#1481](../../pull/1481))
- Add a method to list registered extensions and mimetypes ([#1488](../../pull/1488))
- Reduce bioformats keeping file handles open ([#1492](../../pull/1492))
- Use more tile-frame textures in high frame count images ([#1494](../../pull/1494))
- Zarr tile sink: generate downsampled levels ([#1490](../../pull/1490))

### Changes
- Prohibit bioformats from reading zip directly ([#1491](../../pull/1491))

### Bug Fixes
- Fix an issue with single band on multi source with non uniform sources ([#1474](../../pull/1474))
- Allow alternate name axes in the multi source schema ([#1476](../../pull/1476))
- Adjust default threading on tile-frame generation to match documentation ([#1495](../../pull/1495))
- Fix how zarr sink directory is cleaned up ([#1496](../../pull/1496))

## 1.27.4

### Improvements
- Add a guard when reading incorrect associated images ([#1472](../../pull/1472))

## 1.27.3

### Improvements
- Log and recover from occasional openslide failures ([#1461](../../pull/1461))
- Add support for Imaging Data Commons ([#1450](../../pull/1450))
- Speed up some retiling ([#1471](../../pull/1471))

### Changes
- Make GDAL an optional dependency for the converter ([#1464](../../pull/1464))

### Bug Fixes
- Fix an issue with uniform band depth on multi source with non uniform sources ([#1459](../../pull/1459))
- Fix histogram request bug in band compositing mode ([#1463](../../pull/1463))
- Prevent duplicating config files with multiple writes ([#1467](../../pull/1467))

## 1.27.2

### Improvements
- Support range requests when downloading DICOMweb files ([#1444](../../pull/1444))
- Bypass some scaling code when compositing multi sources ([#1447](../../pull/1447), [#1449](../../pull/1449))
- Do not create needless alpha bands in the multi source ([#1451](../../pull/1451))
- Infer DICOM file size, when possible ([#1448](../../pull/1448))
- Swap styles faster in the frame viewer ([#1452](../../pull/1452))
- Reduce color fringing in multi source compositing ([#1456](../../pull/1456))
- Retry read_region if openslide reports an error ([#1457](../../pull/1457))

### Bug Fixes
- Fix an issue with compositing sources in the multi source caused by alpha range ([#1453](../../pull/1453))

## 1.27.1

### Improvements
- Read config values from the environment variables ([#1422](../../pull/1422))
- Optimizing when reading arrays rather than images from tiff files ([#1423](../../pull/1423))
- Better filter DICOM adjacent files to ensure they share series instance IDs ([#1424](../../pull/1424), [#1436](../../pull/1436), [#1442](../../pull/1442))
- Optimizing small getRegion calls and some tiff tile fetches ([#1427](../../pull/1427))
- Started adding python types to the core library ([#1432](../../pull/1432), [#1433](../../pull/1433), [#1437](../../pull/1437), [#1438](../../pull/1438), [#1439](../../pull/1439))
- Use parallelism in computing tile frames ([#1434](../../pull/1434))
- Support downloading DICOMweb files ([#1429](../../pull/1429))

### Changes
- Cleanup some places where get was needlessly used ([#1428](../../pull/1428))
- Moved some internal code out of the base class ([#1429](../../pull/1429))
- Handle changes to wsidicom ([#1435](../../pull/1435))
- Refactored the tile iterator to its own class ([#1441](../../pull/1441))

## 1.27.0

### Features
- Support affine transforms in the multi-source ([#1415](../../pull/1415))

### Improvements
- Remove NaN values from band information ([#1414](../../pull/1414))
- Add a singleBand option to the multi-source specification ([#1416](../../pull/1416))
- Allow better detection of multiple file dicom ([#1417](../../pull/1417))
- Better missing data detection from tifffile ([#1421](../../pull/1421))

### Changes
- Remove an unused parameter in a private method ([#1419](../../pull/1419))

## 1.26.3

### Improvements
- Reduce stderr noise in PIL and rasterio sources ([#1397](../../pull/1397))
- Harden OME tiff reader ([#1398](../../pull/1398))
- Improve checks for formats we shouldn't read ([#1399](../../pull/1399))
- Support negative x, y in addTile ([#1401](../../pull/1401))
- Add a utility function for getting loggers ([#1403](../../pull/1403))
- Get bioformats jar version if bioformats was started ([#1405](../../pull/1405))
- Improve thread safety of concurrent first reads using bioformats ([#1406](../../pull/1406))
- Read more metadata from DICOMweb ([#1378](../../pull/1378))
- Remove logic for determining DICOMweb transfer syntax ([#1393](../../pull/1393))
- Speed up tile output ([#1407](../../pull/1407))
- Speed up import time ([#1408](../../pull/1408))
- Speed up some tile iteration by reducing the chance of multiple image decodes ([#1410](../../pull/1410))

### Changes
- Use an enum for priority constants ([#1400](../../pull/1400))
- Don't automatically flush memcached tile cache on exit ([#1409](../../pull/1409))
- Shift where netcdf information is reported ([#1413](../../pull/1413))

### Bug Fixes
- Fix an issue emitting geojson annotations ([#1395](../../pull/1395))
- Fix an issue when tifffile reports no key frame ([#1396](../../pull/1396))
- Frame Selector: Auto-Range format for saving presets ([#1404](../../pull/1404))

## 1.26.2

### Improvements
- Fix the DICOM limit to say "Series" instead of "Studies" ([#1379](../../pull/1379))
- Add token authentication option for DICOMweb ([#1349](../../pull/1349))
- Use vips resize rather than reduce to increase speed ([#1384](../../pull/1384))
- Added annotation to geojson endpoint and utility ([#1385](../../pull/1385))

### Changes
- Handle setup_requires deprecation ([#1390](../../pull/1390))

### Bug Fixes
- Fix an issue applying ICC profile adjustments to multiple image modes ([#1382](../../pull/1382))
- Guard against bad tifffile magnification values ([#1383](../../pull/1383))
- Frame Selector component: ensure that no color can be assigned twice ([#1387](../../pull/1387))
- Remove white space in frame selector internal fields ([#1389](../../pull/1389))
- Fix a comparison between integer enums in configured item lists ([#1391](../../pull/1391))

## 1.26.1

### Improvements
- Have zarr use read-only mode ([#1360](../../pull/1360))
- Use minified geojs ([#1362](../../pull/1362))
- Configurable item list grid view ([#1363](../../pull/1363))
- Allow labels in item list view ([#1366](../../pull/1366))
- Improve cache key guard ([#1368](../../pull/1368))
- Improve handling dicom files in the working directory ([#1370](../../pull/1370))
- General handling of skipped levels ([#1373](../../pull/1373))

### Changes
- Update WsiDicomWebClient init call ([#1371](../../pull/1371))
- Rename DICOMweb AssetstoreImportView ([#1372](../../pull/1372))
- Harden bioformats shutdown ([#1375](../../pull/1375))

### Bug Fixes
- Default to "None" for the DICOM assetstore limit ([#1359](../../pull/1359))
- Fix series detection for some bioformats files ([#1365](../../pull/1365), [#1367](../../pull/1367))
- Fix time comparison in annotation history check ([#1369](../../pull/1369))
- Fix an issue with apply a frame style to ome tiffs ([#1374](../../pull/1374))
- Guard against bad tifffile magnification values ([#1376](../../pull/1376))

## 1.26.0

### Features
- Add a Zarr tile source (including ome.zarr) ([#1350](../../pull/1350))

### Improvements
- Style can specify a dtype of 'source' to maintain the original dtype even when compositing frames ([#1326](../../pull/1326))
- Max Merge option in Frame Selector ([#1306](../../pull/1306), [#1330](../../pull/1330), [#1336](../../pull/1336))
- Improve tifffile associated image detection ([#1333](../../pull/1333))
- Guard against throwing a javascript warning ([#1337](../../pull/1337))
- Test on Python 3.12 ([#1335](../../pull/1335))
- Added filtering and limit options to the DICOMweb assetstore ([#1327](../../pull/1327))
- Support more formats through PIL ([#1351](../../pull/1351))

### Changes
- Prohibit bioformats and vips from reading mrxs directly ([#1328](../../pull/1328))
- Handle Python 3.12 deprecating utcnow ([#1331](../../pull/1331))
- Turn down logging about annotation ACLs ([#1332](../../pull/1332))
- Add scope to the dicomweb import endpoint access decorator ([#1347](../../pull/1347))
- Drop support for Python 3.6 and Python 3.7 ([#1352](../../pull/1352))
- Standardize DICOMweb assetstore parameter names/style ([#1338](../../pull/1338))

## 1.25.0

### Features
- DICOMweb support, including a Girder assetstore ([#1303](../../pull/1303))

### Improvements
- Frame selection presets have configurable defaults ([#1301](../../pull/1301))
- Improved DICOM metadata extraction ([#1305](../../pull/1305))
- Support more region shapes in the annotation widget ([#1323](../../pull/1323))

### Changes
- Remove a needless guard around getting an icc profile ([#1316](../../pull/1316))
- Refactor fetching extra associated images from openslide ([#1318](../../pull/1318))
- Minor refactor of some of the internals of the tiff source ([#1322](../../pull/1322))

### Bug Fixes
- Guard against potential bad event stream timestamp ([#1306](../../pull/1306))

## 1.24.0

### Features
- Added a noCache option to opening tile sources ([#1296](../../pull/1296))
- Added a display/visible value to the annotation schema ([#1299](../../pull/1299))

### Improvements
- Band compositing is shown for single band images ([#1300](../../pull/1300))

### Changes
- Changed the cdn used for the SlideAtlas viewer ([#1297](../../pull/1297))

### Bug Fixes
- Band compositing wasn't working ([#1300](../../pull/1300))

## 1.23.7

### Improvements
- Add [common] extra_requires ([#1288](../../pull/1288))
- Add more logic for determining associated images in tiff source ([#1291](../../pull/1291))

### Changes
- Internal metadata get endpoint is now public ([#1285](../../pull/1285))

### Bug Fixes
- Fix an issue with presets and single frame images ([#1289](../../pull/1289))

## 1.23.6

### Improvements
- Allow scheduling histogram computation in Girder ([#1282](../../pull/1282))

### Bug Fixes
- Closing some styled sources could lead to prematurely closing file handles ([#1283](../../pull/1283))
- Band order could matter in styles ([#1284](../../pull/1284))

## 1.23.5

### Improvements
- Better expose ipyleaflet maps from remote files ([#1280](../../pull/1280))

### Bug Fixes
- Fix modifying annotations anonymously ([#1279](../../pull/1279))

## 1.23.4

### Improvements
- Harden when the bioformats reader claims it has a zero sized image ([#1268](../../pull/1268))
- Harden internal retiling.  This sometimes affected histograms ([#1269](../../pull/1269))
- Set annotation update user in client so it appears faster ([#1270](../../pull/1270))
- Harden reading with tifffile on images with bad axes information ([#1273](../../pull/1273))
- Include projection in metadata ([#1277](../../pull/1277))
- Better expose ipyleaflet maps ([#1278](../../pull/1278))

### Changes
- Adjust tifffile log level ([#1265](../../pull/1265))
- Use a newer version of the hammerjs touch events library in Girder ([#1266](../../pull/1266))

### Bug Fixes
- Allow users with only annotation access to edit annotations ([#1267](../../pull/1267))
- Fix filtering item lists in Girder by multiple phrases ([#1272](../../pull/1272))
- Style functions after band compositing had a styleIndex value set ([#1274](../../pull/1274))

## 1.23.3

### Improvements
- Frame selection presets ([#1237](../../pull/1237))
- Adjust the bounds on non geospatial leaflet maps ([#1249](../../pull/1249))
- Allow hiding metadata on item pages ([#1250](../../pull/1250))
- Allow caching rounded histograms ([#1252](../../pull/1252))
- Add an endpoint to make it easier to replace thumbnails ([#1253](../../pull/1253))
- Presets from Large Image Configuration file ([#1248](../../pull/1248), [#1256](../../pull/1256))
- Reduce memory allocation during some region tiling operations ([#1261](../../pull/1261))
- Reduce memory allocation during some styling operations ([#1262](../../pull/1262), [#1263](../../pull/1263))
- Added a max_annotation_input_file_length setting ([#1264](../../pull/1264))

### Changes
- Minor code changes based on suggestions from ruff linting ([#1257](../../pull/1257))
- Reduce pyvips log level ([#1259](../../pull/1259))
- Don't use dask threads when using nd2 to fetch tiles ([#1260](../../pull/1260))

### Bug Fixes
- Guard against ICC profiles that won't parse ([#1245](../../pull/1245))
- Fix filter button on item lists ([#1251](../../pull/1251))

## 1.23.2

### Improvements
- Allow editing metadata in item lists ([#1235](../../pull/1235))
- Frame selector hotkeys for channel or bands ([#1233](../../pull/1233))
- More consistency in how local and remote image conversions are performed in Girder ([#1238](../../pull/1238))
- Support showing data from subkeys in annotation lists ([#1241](../../pull/1241))

### Bug Fixes
- The nd2 reader throws a different exception with JP2 files ([#1242](../../pull/1242))
- Better guards on ACL migration ([#1243](../../pull/1243))

## 1.23.1

### Improvements
- Harden reading some nc files ([#1218](../../pull/1218))
- Increase the cache used for opening directories in the pylibtiff source ([#1221](../../pull/1221))
- Refactor style locking to increase parallelism ([#1224](../../pull/1224), [#1234](../../pull/1234))
- Better isGeospatial consistency ([#1228](../../pull/1228))
- Better channel handling on frame selector ([#1222](../../pull/1222))

### Changes
- Clean up some old slideatlas url references ([#1223](../../pull/1223))
- Band compositing defaults to visible bands ([#1230](../../pull/1230))

### Bug Fixes
- Pass style to histogram endpoint as json ([#1220](../../pull/1220))
- Don't show frame controls outside of the geojs viewer ([#1226](../../pull/1226))
- Fix updating the hidden style field for the frame selector ([#1227](../../pull/1227))
- Fix a bug calculating some histograms ([#1231](../../pull/1231))
- Fix showing the frame selector when there is no axis information ([#1230](../../pull/1230))

## 1.23.0

### Features
- Add tile source bandCount attribute ([#1214](../../pull/1214))
- Histogram range editor ([#1175](../../pull/1175))

### Improvements
- Harden the nd2 source to allow it to read more files ([#1207](../../pull/1207))
- Add ipyleaflet representation for JupyterLab ([#1065](../../pull/1065))
- When restyling a source, share band range calculations ([#1215](../../pull/1215))

### Changes
- Change how extensions and fallback priorities in Girder interact ([#1208](../../pull/1208))
- Reduce the default max texture size for frame quads ([#1212](../../pull/1212))

### Bug Fixes
- Fix clearing the style threshold cache ([#1210](../../pull/1210))

## 1.22.4

### Bug Fixes
- Fix a scope issue when deleting metadata ([#1203](../../pull/1203))

## 1.22.3

### Improvements
- Better DICOM multi-level detection ([#1196](../../pull/1196))
- Added an internal field to report populated tile levels in some sources ([#1197](../../pull/1197), [#1199](../../pull/1199))
- Allow specifying an empty style dict ([#1200](../../pull/1200))
- Allow rounding histogram bin edges and reducing bin counts ([#1201](../../pull/1201))
- Allow configuring which metadata can be added to items ([#1202](../../pull/1202))

### Changes
- Change how extensions and fallback priorities interact ([#1192](../../pull/1192))
- Refactor reading the .large_image_config.yaml file on the girder client ([#1193](../../pull/1193))
- Refactor of the which-folders-have-annotations pipeline ([#1194](../../pull/1194))

### Bug Fixes
- Fix an issue converting multiframe files that vips reads as single frame ([#1195](../../pull/1195))

## 1.22.2

### Changes
- Alter jpeg priority with the PIL source ([#1191](../../pull/1191))

### Bug Fixes
- Fix NeededInitPrefix namespace errors ([#1190](../../pull/1190))

## 1.22.1

### Improvements
- Reduce memory use in a mongo aggregation pipeline ([#1183](../../pull/1183))
- Remove rasterio dep on pyproj ([#1182](../../pull/1182))
- Filter on specific metadata from item lists ([#1184](../../pull/1184))
- Add a button to clear the filter on item lists ([#1185](../../pull/1185))
- Improve JSONDict usage ([#1189](../../pull/1189))

### Changes
- Log more often when importing files or making large images ([#1187](../../pull/1187))

## 1.22.0

### Features
- Add tile source dtype attribute ([#1144](../../pull/1144))
- Added rasterio tile source ([#1115](../../pull/1115))

### Improvements
- Parse qptiff and imagej vendor information ([#1168](../../pull/1168))

### Changes
- Remove an unneeded warnings filter ([#1172](../../pull/1172))
- Fix gdal warning suppression ([#1176](../../pull/1176))

## 1.21.0

### Improvements
- getPixel method and endpoint now returns rawer values ([#1155](../../pull/1155))
- Allow more sophisticated filtering on item lists from the Girder client ([#1157](../../pull/1157), [#1159](../../pull/1159), [#1161](../../pull/1161))

### Changes
- Rename tiff exceptions to be better follow python standards ([#1162](../../pull/1162))
- Require a newer version of girder ([#1163](../../pull/1163))
- Add manual mongo index names where index names might get too long ([#1166](../../pull/1166))
- Avoid using $unionWith for annotation searches as it isn't supported everywhere ([#1167](../../pull/1167))

### Bug Fixes
- The deepzoom tile source misreported the format of its tile output ([#1158](../../pull/1158))
- Guard against errors in a log message ([#1164](../../pull/1164))
- Fix thumbnail query typo ([#1165](../../pull/1165))

## 1.20.6

### Improvements
- Store current frame and style in the DOM for easier access ([#1136](../../pull/1136))
- Convert long girder GET and PUT requests to POSTs ([#1137](../../pull/1137))
- Propagate more feature events from geojs on annotations ([#1147](../../pull/1147))
- Add another mime type to those considered to be yaml ([#1149](../../pull/1149))

### Changes
- Add a guard if PIL doesn't support ImageCms ([#1132](../../pull/1132))
- Allow putting a yaml config file from a Girder API endpoint ([#1133](../../pull/1133))

### Bug Fixes
- Allow clearing the min/max fields of the frame selector ([#1130](../../pull/1130))
- Fix a bug with caching tiles and styling ([#1131](../../pull/1131))
- Fix setting minimum values on bands from the frame selector ([#1138](../../pull/1138))
- Fix a version reference in the source extras_require ([#1150](../../pull/1150))

## 1.20.5

### Improvements
- Improve access and repr of metadata and style ([#1121](../../pull/1121))

### Changes
- Remove psutil hard dependency ([#1127](../../pull/1127))

## 1.20.4

### Improvements
- Better cache handling with Etags ([#1097](../../pull/1097))
- Reduce duplicate computation of slow cached values ([#1100](../../pull/1100))
- Reconnect to memcached if the connection fails ([#1104](../../pull/1104))
- Better frame selector on Girder item page ([#1086](../../pull/1086))

### Bug Fixes
- Tile serving can bypass loading a source if it is in memory ([#1102](../../pull/1102))
- Don't copy style lock when semi-duplicating a tile source ([#1114](../../pull/1114))

### Changes
- On the large image item page, guard against overflow ([#1096](../../pull/1096))
- Specify version of simplejpeg for older python ([#1098](../../pull/1098))
- Better expose the Girder yaml config files from python ([#1099](../../pull/1099))

## 1.20.3

### Changes
- Update dicom source for upstream changes ([#1092](../../pull/1092))

## 1.20.2

### Improvements
- Allow ICC correction to specify intent ([#1066](../../pull/1066))
- Make tile sources pickleable ([#1071](../../pull/1071))
- Extract scale information from more bioformats files ([#1074](../../pull/1074))
- Speed up validating annotations with user fields ([#1078](../../pull/1078))
- Speed up validating annotation colors ([#1080](../../pull/1080))
- Support more complex bands from the test source ([#1082](../../pull/1082))
- Improve error thrown for invalid schema with multi source ([#1083](../../pull/1083))
- Support multi-frame PIL sources ([#1088](../../pull/1088))

### Bug Fixes
- The cache could reuse a class inappropriately ([#1070](../../pull/1070))
- Increase size of annotation json that will be parsed ([#1075](../../pull/1075))
- Quote ETag tags ([#1084](../../pull/1084))

### Changes
- Stop packaging the slideatlas viewer directly ([#1085](../../pull/1085))

## 1.20.1

### Bug Fixes
- Fix packaging listing various source requirements ([#1064](../../pull/1064))

## 1.20.0

### Features
- ICC color profile support ([#1037](../../pull/1037), [#1043](../../pull/1043), [#1046](../../pull/1046), [#1048](../../pull/1048), [#1052](../../pull/1052))

  Note: ICC color profile adjustment to sRGB is the new default.  This can be disabled with a config setting or on a per tile source basis.

- Support arbitrary axes in the test and multi sources ([#1054](../../pull/1054))

### Improvements
- Speed up generating tiles for some multi source files ([#1035](../../pull/1035), [#1047](../../pull/1047))
- Render item lists faster ([#1036](../../pull/1036))
- Reduce bioformats source memory usage ([#1038](../../pull/1038))
- Better pick the largest image from bioformats ([#1039](../../pull/1039), [#1040](../../pull/1040))
- Speed up some images handled with bioformats ([#1063](../../pull/1063))
- Cache histogram thresholds ([#1042](../../pull/1042))
- Add `_repr_png_` for Jupyter ([#1058](../../pull/1058))
- Ignore bogus tifffile resolutions ([#1062](../../pull/1062))

## 1.19.3

### Improvements
- Speed up rendering Girder item page metadata in some instances ([#1031](../../pull/1031))
- Speed up opening some multi source files ([#1033](../../pull/1033))
- Test nd2 source on Python 3.11 ([#1034](../../pull/1034))

### Bug Fixes
- Fix an issue with non-square tiles in the multi source ([#1032](../../pull/1032))

## 1.19.2

### Improvements
- Better parse svs pixel size in tiff and tifffile sources ([#1021](../../pull/1021))
- Add geojson to known mime types ([#1022](../../pull/1022))
- Handle upcoming matplotlib deprecations ([#1025](../../pull/1025))
- Handle upcoming numpy deprecations ([#1026](../../pull/1026))

## 1.19.1

### Improvements
- Improve tifffile associated image detection ([#1019](../../pull/1019))

## 1.19.0

### Features
- Add a frames property to the tile source as a short hand for getting the number of frames from the metadata ([#1014](../../pull/1014))

### Improvements
- Better release file handles ([#1007](../../pull/1007))
- Support tiny images from the test source ([#1013](../../pull/1013))
- Speed up loading or parsing some multi sources ([#1015](../../pull/1015))
- Better scale uint32 images ([#1017](../../pull/1017))

### Changes
- Don't report filename in internal PIL metadata ([#1006](../../pull/1006))

### Bug Fixes
- Better output new vips images as float32 ([#1016](../../pull/1016))
- Pin tinycolor2 for annotations ([#1018](../../pull/1018))

## 1.18.0

### Features
- Add a DICOM tile source ([#1005](../../pull/1005))

### Improvements
- Better control dtype on multi sources ([#993](../../pull/993))
- Don't use dask threads when using nd2 to fetch tiles ([#994](../../pull/994))
- Set mime type for imported girder files ([#995](../../pull/995))
- Specify token scopes for girder endpoints ([#999](../../pull/999), [#1000](../../pull/1000))
- Set the qptiff extension to prefer the tiff reader ([#1003](../../pull/1003))

### Bug Fixes
- Use open.read rather than download to access files in Girder ([#989](../../pull/989))
- Fix nd2 source scale ([#990](../../pull/990))
- Do not raise a login request when checking if the user can write annotations ([#991](../../pull/991))

## 1.17.3

### Changes
- Test on Python 3.11 ([#986](../../pull/986))

## 1.17.2

### Bug Fixes
- Fixed overcaching annotations ([#983](../../pull/983))
- Depending on timing, annotations could be inappropriately paged ([#984](../../pull/984))

## 1.17.1

### Improvements
- Fallback when server notification streams are turned off ([#967](../../pull/967))
- Show and edit yaml and json files using codemirror ([#969](../../pull/969), [#971](../../pull/971))
- Show configured item lists even if there are no large images ([#972](../../pull/972))
- Add metadata and annotation metadata search modes to Girder ([#974](../../pull/974))
- Add the ability to show annotation metadata in item annotation lists ([#977](../../pull/977))
- Support ETAG in annotation rest responses for better browser caching ([#978](../../pull/978))
- Thumbnail maintenance endpoints ([#980](../../pull/980))
- Handle lif file extensions ([#981](../../pull/981))

### Bug Fixes
- Fixed an issue with compositing multiple frames ([#982](../../pull/982))

## 1.17.0

### Features
- Style functions ([#960](../../pull/960))
- Annotation metadata endpoints ([#963](../../pull/963))

### Improvements
- Reduce rest calls to get settings ([#953](../../pull/953))
- Add an endpoint to delete all annotations in a folder ([#954](../../pull/954))
- Support relabeling axes in the multi source ([#957](../../pull/957))
- Reduce a restriction on reading some tiff files ([#958](../../pull/958))

### Changes
- Improve internals for handling large annotation elements ([#961](../../pull/961))

### Bug Fixes
- Harden adding images to the item list ([#955](../../pull/955))
- Fix checking user annotation document length ([#956](../../pull/956))
- Improve scaled overlays ([#959](../../pull/959))

## 1.16.2

### Improvements
- Add a general filter control to item lists ([#938](../../pull/938), [#941](../../pull/941))
- Item list modal dialogs are wider ([#939](../../pull/939))
- Improve mimetypes on upload to Girder ([#944](../../pull/944))

### Bug Fixes
- Fix iterating tiles where the overlap larger than the tile size ([#940](../../pull/940))
- Better ignore tiff directories that aren't part of the pyramid ([#943](../../pull/943))
- Fix an issue with styling frames in ome tiffs ([#945](../../pull/945))
- Better handle large user records in annotation elements ([#949](../../pull/949))
- Harden which output formats are supported ([#950](../../pull/950))

### Changes
- Adjusted rest request logging rates for region endpoint ([#948](../../pull/948))

## 1.16.1

### Improvements
- Add annotation access controls at the folder level ([#905](../../pull/905))
- Reduce error messages and make canRead results more accurate ([#918](../../pull/918), [#919](../../pull/919), [#920](../../pull/920))
- Sort columns in item lists based ([#925](../../pull/925), [#928](../../pull/928))
- Better handle tiffs with orientation flags in pil source ([#924](../../pull/924))
- Support a bands parameter for the test source ([#935](../../pull/935))
- Add annotation creation access flag ([#937](../../pull/937))

### Changes
- Remove some extraneous values from metadata responses ([#932](../../pull/932))
- Reduce some messages to stderr from other libraries ([#919](../../pull/919))
- Avoid some warnings in Python 3.10 ([#913](../../pull/913))

## 1.16.0

### Features
- Add a tifffile tile source ([#885](../../pull/885), [#896](../../pull/896), [#903](../../pull/903))
- Added a canReadList method to large_image to show which source can be used ([#895](../../pull/895))
- Optionally show metadata in item lists ([#901](../../pull/901))
- Register the tile output formats from PIL ([#904](../../pull/904))
- Copy tilesource instances to add styles ([#894](../../pull/894))

### Improvements
- Pass options to the annotationLayer mode ([#881](../../pull/881))
- Support more style range options ([#883](../../pull/883))
- When converting girder images locally, prefer mount paths ([#886](../../pull/886))
- Store the id of job results for easier post-job work ([#887](../../pull/887))
- Harden style compositing of partial tiles ([#889](../../pull/889))
- Cache read_tiff calls to speed up restyling ([#891](../../pull/891))
- Speed up styling by doing less ([#892](../../pull/892))
- Add local color definitions ([#858](../../pull/858))
- Inheritable config files ([#897](../../pull/897))
- Add geospatial property ([#818](../../pull/818), [#908](../../pull/908))
- Improve repr of image bytes ([#902](../../pull/902))
- Handle nodata style when specified as a string ([#914](../../pull/914))

### Changes
- Be more consistent in source class name attribute assignment ([#884](../../pull/884))

### Bug Fixes
- Fix alpha on GDAL sources with a projection that have an explicit alpha channel ([#909](../../pull/909), [#915](../../pull/915))

## 1.15.1

### Improvements
- When scaling heatmap annotations, use an appropriate value ([#878](../../pull/878))
- Use the girder client build time for cache control ([#879](../../pull/879))

## 1.15.0

### Features
- Abstract caching and support entrypoints ([#876](../../pull/876))

### Bug Fixes
- Fix getPixel for single channel sources ([#875](../../pull/875))

## 1.14.5

### Improvements
- Speed up ingesting annotations ([#870](../../pull/870))
- Reduce the chance of blinking on annotation layers ([#871](../../pull/871))
- Reduce updates when modifying annotations ([#872](../../pull/872))

### Bug Fixes
- Improve annotation upload; support full annotation documents ([#869](../../pull/869))

## 1.14.4

### Improvements
- Better handle editing polygons with holes ([#857](../../pull/857))
- Support fetching yaml config files ([#860](../../pull/860))
- Optionally include bounding box information with annotation queries ([#851](../../pull/851))
- Reduce memory copying in the nd2 reader ([#853](../../pull/853))
- Add support for boolean annotation operations ([#865](../../pull/865))
- Speed up removing all annotations from an item ([#863](../../pull/863))

### Bug Fixes
- Fix issues with the nd2 reader ([#866](../../pull/866), [#867](../../pull/867))
- Honor the highlight size limit with centroid annotations ([#861](../../pull/861))

## 1.14.3

### Improvements
- Support polygon annotations with holes ([#844](../../pull/844))
- New annotations get a default name if they do not have one ([#843](../../pull/843))
- Explicitly mark vips output as tiled ([#848](../../pull/848))
- Change how annotations are uploaded from the UI ([#845](../../pull/845))

## 1.14.2

### Improvements
- Improve handling for vips pixel formats in addTile ([#838](../../pull/838))
- Add validateCOG method to GDALFileTileSource ([#835](../../pull/835))

### Changes
- The default logger now uses the null handler ([#840](../../pull/840))

## 1.14.1

### Changes
- The sources extra_installs didn't include all sources ([#833](../../pull/833))

## 1.14.0

### Features
- Vips tile source and tiled file writer ([#816](../../pull/816), [#827](../../pull/827), [#830](../../pull/830))

### Improvements
- Handle file URLs with GDAL ([#820](../../pull/820))
- Add a hasAlpha flag to image annotations ([#823](../../pull/823))
- Allow dict for style ([#817](../../pull/817))
- Support drawing multipolygon regions ([#832](../../pull/832))

### Bug Fixes
- Fix a range check for pixelmap annotations ([#815](../../pull/815))
- Harden checking if a PIL Image can be read directly from a file pointer ([#822](../../pull/822))

### Changes
- Handle PIL deprecations ([#824](../../pull/824))

## Version 1.13.0

### Features
- Add support for ellipse and circle annotations ([#811](../../pull/811))
- Support pickle output of numpy arrays for region, thumbnail, and tile_frames endpoints ([#812](../../pull/812))

### Improvements
- Improve parsing OME TIFF channel names ([#806](../../pull/806))
- Improve handling when a file vanishes ([#807](../../pull/807))
- Add TileSourceXYZRangeError ([#809](../../pull/809))

## Version 1.12.0

### Features
- Refactor the nd2 source to use the nd2 library ([#797](../../pull/797))

### Improvements
- Add options to threshold near min/max based on the histogram ([#798](../../pull/798))
- Mark vsi extensions as being preferred by the bioformats source ([#793](../../pull/793))
- Add mouse events to overlay annotations ([#794](../../pull/794))
- Use orjson instead of ujson for annotations ([#802](../../pull/802))
- Use simplejpeg for jpeg encoding rather than PIL ([#800](../../pull/800))
- Use pylibtiff instead of libtiff ([#799](../../pull/799))

### Bug Fixes
- Harden annotation ACL migration code ([#804](../../pull/804))

## Version 1.11.2

### Improvements
- Emit events when an overlay annotation layer is created ([#787](../../pull/787))
- Minor improvements to setFrameQuad to make it more flexible ([#790](../../pull/790))
- Support drawing polygon selection regions ([#791](../../pull/791))
- Add some automating options to getTileFramesQuadInfo ([#792](../../pull/792))

### Changes
- Change how we do a version check ([#785](../../pull/785))

## Version 1.11.1

### Improvements
- Add options to get frame quad info from python ([#783](../../pull/783))

## Version 1.11.0

### Improvements
- Release memory associated with a lazy tile if it has been loaded ([#780](../../pull/780))

### Bug Fixes
- Tile overlaps on subset regions could be wrong ([#781](../../pull/781))

## Version 1.11.0

### Features
- Initial implementation of multi-source tile source ([#764](../../pull/764))
- Added pixelmap annotation element ([#767](../../pull/767), [#776](../../pull/776))

### Improvements
- Add more opacity support for image overlays ([#761](../../pull/761))
- Make annotation schema more uniform ([#763](../../pull/763))
- Improve TileSource class repr ([#765](../../pull/765))
- Improve frame slider response with base quads ([#771](../../pull/771))
- Default to nearest-neighbor scaling in lossless image conversion ([#772](../../pull/772))
- Improve the import time ([#775](../../pull/775), [#777](../../pull/777))

### Bug Fixes
- The tile iterator could return excess tiles with overlap ([#773](../../pull/773))

## Version 1.10.0

### Features
- Added image annotation element ([#742](../../pull/742), [#750](../../pull/750))
- Allow the discrete scheme to be used on all tile sources ([#755](../../pull/755))

### Improvements
- Expand user paths ([#746](../../pull/746))
- Work with more matplotlib palettes ([#760](../../pull/760))

### Changes
- Use importlib rather than pkg_resources internally ([#747](../../pull/747), [#778](../../pull/778))

### Bug Fixes
- Fix expanding a style palette with a single named color ([#754](../../pull/754))

## Version 1.9.0

### Features
- Better palette support in styles ([#724](../../pull/724))
- Enumerate available palettes ([#741](../../pull/741))

### Improvements
- The openjpeg girder source handles uploaded files better ([#721](../../pull/721))
- Suppress some warnings on Girder and on bioformats ([#727](../../pull/727))

### Bug Fixes
- Harden detecting file-not-found ([#726](../../pull/726))
- Fix the pylibmc dependency for windows ([#725](../../pull/725))

## Version 1.8.11

### Changes
- Reduce extraneous files in large_image distribution ([#718](../../pull/718))

## Version 1.8.10

### Changes
- Improve library dependencies in setup.py ([#710](../../pull/710), [#715](../../pull/715))

## Version 1.8.9

### Changes
- Include the converter in the girder tasks dependency ([#707](../../pull/707))

## Version 1.8.8

### Changes
- Some log levels have been adjusted ([#689](../../pull/689), [#695](../../pull/695))

## Version 1.8.7

### Improvements
- Add the image converter to the extra requires ([#677](../../pull/677))
- All file tile sources can take either strings or pathlib.Path values ([#683](../../pull/683))
- On Girder with read-only assetstores, return results even if caching fails ([#684](../../pull/684))
- Handle geospatial files with no explicit projection ([#686](../../pull/686))

### Bug Fixes
- Fix default properties on annotations when emitted as centroids ([#687](../../pull/687))

## Version 1.8.6

### Bug Fixes
- A change in the Glymur library affected how missing files were handled ([#675](../../pull/675))

## Version 1.8.5

### Improvements
- Better Girder client exports ([#674](../../pull/674))

## Version 1.8.4

### Improvements
- Improve warnings on inefficient tiff files ([#668](../../pull/668))
- Add more options to setFrameQuad ([#669](../../pull/669), [#670](../../pull/670))
- Improved concurrency of opening multiple distinct tile sources ([#671](../../pull/671))

## Version 1.8.3

### Improvements
- Better handle item changes with tile caching ([#666](../../pull/666))

## Version 1.8.2

### Improvements
- Make the image viewer control css class more precise ([#665](../../pull/665))

## Version 1.8.1

### Improvements
- Allow GDAL source to read non-geospatial files ([#655](../../pull/655))
- Rename Exceptions to Errors, improve file-not-found errors ([#657](../../pull/657))
- More robust OME TIFF handling ([#660](../../pull/660))
- large-image-converter can exclude specified associated images ([#663](../../pull/663))
- Harden on some openslide errors ([#664](../../pull/664))

### Bug Fixes
- getBandInformation could fail on high bands in some cases ([#651](../../pull/651))
- Band information should always be 1-indexed ([#659](../../pull/659))
- Use GDAL to subset a non-geospatial image ([#662](../../pull/662))

## Version 1.8.0

### Features
- Deepzoom tile source ([#641](../../pull/641), [#647](../../pull/647))

### Bug Fixes
- Harden tile source detection ([#644](../../pull/644))

## Version 1.7.1

### Improvements
- More control over associated image caching ([#638](../../pull/638))
- Better handling some geospatial bounds ([#639](../../pull/639))

## Version 1.7.0

### Features
- Provide band information on all tile sources ([#622](../../pull/622), [#623](../../pull/623))
- Add a tileFrames method to tile sources and appropriate endpoints to composite regions from multiple frames to a single output image ([#629](../../pull/629))
- The test tile source now support frames ([#631](../../pull/631), [#632](../../pull/632), [#634](../../pull/634), [#634](../../pull/634))

### Improvements
- Better handle TIFFs with missing levels and tiles ([#624](../../pull/624), [#627](../../pull/627))
- Better report inefficient TIFFs ([#626](../../pull/626))
- Smoother cross-frame navigation ([#635](../../pull/635))

## Version 1.6.2

### Improvements
- Better reporting of memcached cache ([#613](../../pull/613))
- Better handle whether proj string need the +init prefix ([#620](../../pull/620))

### Changes
- Avoid a bad version of Pillow ([#619](../../pull/619))

## Version 1.6.1

### Improvements
- Allow specifying content disposition filenames in Girder REST endpoints ([#604](../../pull/604))
- Improve caching of unstyled tiles when compositing styled types ([#605](../../pull/605))
- Speed up compositing some styled tiles ([#606](../../pull/606), [#609](../../pull/609))
- Handle some nd2 files with missing metadata ([#608](../../pull/608))
- Allow setting default tile query parameters in the Girder client ([#611](../../pull/611))

### Changes
- Don't use underscore parameters in image caching keys ([#610](../../pull/610))

## Version 1.6.0

### Features
- Allow setting the cache memory portion and maximum for tilesources ([#601](../../pull/601))
- Add heatmap and griddata to the annotation schema ([#589](../../pull/589))
- Regions can be output as tiled tiffs with scale or geospatial metadata ([#594](../../pull/594))

### Improvements
- Cache histogram requests ([#598](../../pull/598))
- Allow configuring bioformats ignored extensions ([#603](../../pull/603))
- Tilesources always have self.logger for logging ([#602](../../pull/602))

### Changes
- Use float rather than numpy.float ([#600](../../pull/600))

### Bug Fixes
- The nd2reader module now requires files to have an nd2 extension ([#599](../../pull/599))
- Fix the progress bar when uploading annotations ([#589](../../pull/589))

## Version 1.5.0

### Features
- Allow converting a single frame of a multiframe image ([#579](../../pull/579))
- Add a convert endpoint to the Girder plugin ([#578](../../pull/578))
- Added support for creating Aperio svs files ([#580](../../pull/580))
- Added support for geospatial files with GCP ([#588](../../pull/588))

### Improvements
- More untiled tiff files are handles by the bioformats reader ([#569](../../pull/569))
- Expose a concurrent option on endpoints for converting images ([#583](../../pull/583))
- Better concurrency use in image conversion ([#587](../../pull/587))
- Handle more OME tiffs ([#585](../../pull/585), [#591](../../pull/591))
- Better memcached error logging ([#592](../../pull/592))

### Changes
- Exceptions on cached items are no longer within the KeyError context ([#584](../../pull/584))
- Simplified thumbnail generation by removing the level-0 option ([#593](../../pull/593))

### Bug Fixes
- Updated dependencies to work with changes to the nd2reader ([#596](../../pull/596))

## Version 1.4.3

### Improvements
- In Girder, prefer geospatial sources for geospatial data ([#564](../../pull/564))

### Bug Fixes
- The GDAL source failed when getting band ranges on non-integer data ([#565](../../pull/565))

## Version 1.4.2

### Features
- Added a Girder endpoint to get metadata on associated images ([#561](../../pull/561))
- Added an option to try all Girder items for use as large images ([#562](../../pull/562))

### Improvements
- Reduce gdal warning about projection strings ([#559](../../pull/559))
- Don't report needless frame information for some single frame files ([#558](../../pull/558))
- Send Backbone events on frame changes in the viewer ([#563](../../pull/563))

### Changes
- The PIL tilesource priority is slightly higher than other fallback sources ([#560](../../pull/560))

### Bug Fixes
- Fix compositing when using different frame numbers and partial tiles ([#557](../../pull/557))

## Version 1.4.1

### Features
- Multiple frames can be composited together with the style option ([#554](../../pull/554), [#556](../../pull/556))

### Improvements
- Warn when opening an inefficient tiff file ([#555](../../pull/555))

## Version 1.4.0

### Features
- Added a `canRead` method to the core module ([#512](../../pull/512))
- Image conversion supports JPEG 2000 (jp2k) compression ([#522](../../pull/522))
- Image conversion can now convert images readable by large_image sources but not by vips ([#529](../../pull/529))
- Added an `open` method to the core module as an alias to `getTileSource` ([#550](../../pull/550))
- Added an `open` method to each file source module ([#550](../../pull/550))
- Numerous improvement to image conversion ([#533](../../pull/533), [#535](../../pull/535), [#537](../../pull/537), [#541](../../pull/541), [#544](../../pull/544), [#545](../../pull/545), [#546](../../pull/546), [#549](../../pull/549))

### Improvements
- Better release bioformats resources ([#502](../../pull/502))
- Better handling of tiff files with JPEG compression and RGB colorspace ([#503](../../pull/503))
- The openjpeg tile source can decode with parallelism ([#511](../../pull/511))
- Geospatial tile sources are preferred for geospatial files ([#512](../../pull/512))
- Support decoding JP2k compressed tiles in the tiff tile source ([#514](../../pull/514))
- Hardened tests against transient timing issues ([#532](../../pull/532), [#536](../../pull/536))

### Changes
- The image conversion task has been split into two packages, large_image_converter and large_image_tasks.  The tasks module is used with Girder and Girder Worker for converting images and depends on the converter package.  The converter package can be used as a stand-alone command line tool ([#518](../../pull/518))

### Bug Fixes
- Harden updates of the item view after making a large image ([#508](../../pull/508), [#515](../../pull/515))
- Tiles in an unexpected color mode weren't consistently adjusted ([#510](../../pull/510))
- Harden trying to add an annotation before the viewer is ready ([#547](../../pull/547))
- Correctly report the tile size after resampling in the tileIterator ([#538](../../pull/538))

## Version 1.3.2

### Improvements
- Reduce caching associated images when the parent item changes ([#491](../../pull/491))
- Test with Python 3.9 ([#493](../../pull/493))
- Add a hideAnnotation function in the client ([#490](../../pull/490))
- Expose more resample options for region and histogram endpoints ([#496](../../pull/496))
- Improve OME tiff preferred level calculation for OME tiffs with subifds ([#496](../../pull/496))

### Changes
- Include the annotationType to the annotation conversion method in the client ([#490](../../pull/490))

### Notes
- This will be the last version to support Python 2.7 and 3.5.

## Version 1.3.1

### Improvements
- Include ETag support in some Girder rest requests to reduce data transfer ([#488](../../pull/488))

### Changes
- Don't let bioformats handle pngs ([#487](../../pull/487))

## Version 1.3.0

### Features
- Added bioformats tile source ([#463](../../pull/463))
- Handle OME Tiff files with sub-ifd images ([#469](../../pull/469))

### Improvements
- Expose more internal metadata ([#479](../../pull/479))
- Improve how Philips XML internal metadata is reported ([#475](../../pull/475))
- Show aperio version in internal metadata ([#474](../../pull/474))
- Add css classes to metadata on the item page ([#472](../../pull/472))
- The Girder web client exports the ItemViewWidget ([#483](../../pull/483))
- Read more associated images in openslide formats ([#486](../../pull/486))

### Bug Fixes
- Add a reference to updated time to avoid overcaching associated images ([#477](../../pull/477))
- Fix a typo in the settings page ([#473](../../pull/473))

## Version 1.2.0

### Features
- Added endpoints to remove old annotations ([#432](../../pull/432))
- Show auxiliary images and metadata on Girder item pages ([#457](../../pull/457))

### Improvements
- Migrate some database values on start to allow better annotation count reporting ([#431](../../pull/431))
- Speed up Girder item list annotation counts ([#454](../../pull/454))
- Read more OME Tiff files ([#450](../../pull/450))
- Handle subimages of different component depths ([#449](../../pull/449))
- When scaling, adjust reported mm_x/y ([#441](../../pull/441))

### Changes
- Standardize metadata for tile sources with multiple frames ([#433](../../pull/433))
- Unify code to check if a tile exists ([#462](../../pull/462))
- Switch to ElementTree, as cElementTree is deprecate ([#461](../../pull/461))
- Refactor how frame information is added to metadata ([#460](../../pull/460))
- Upgrade GeoJS to the latest version ([#451](../../pull/451))

### Bug Fixes
- Fix a threading issue with multiple styled tiles ([#444](../../pull/444))
- Guard against reading tiff tiles outside of the image ([#458](../../pull/458))
- Guard against a missing annotation value ([#456](../../pull/456)(
- Fix handling Girder filenames with multiple periods in a row ([#459](../../pull/459))
- Work around a file descriptor issue in cheroot ([#465](../../pull/465))

## Version 1.1.0

### Features
- Added nd2 tile source ([#419](../../pull/419))

### Bug Fixes
- Fixed an issue where, if users or groups were deleted outside of normal methods, checking an annotation's access would delete its elements ([#428](../../pull/428))
- Fix an issue where retiling some tile sources could fail ([#427](../../pull/427))

### Improvements
- Testing fully with Python 3.8 ([#429](../../pull/429))

## Version 1.0.4

### Bug Fixes
- Fixed an issue where retiling some tile sources could fail ([#427](../../pull/427))

## Version 1.0.3

### Features
- Added gdal tile source ([#418](../../pull/418))
- Added a GET large_image/sources endpoint to list versions of all installed sources ([#421](../../pull/421))

### Bug Fixes
- Fixed an issue where changing the annotation history setting when Girder's settings' cache was enable wouldn't take effect until after a restart ([#422](../../pull/422))
- Fixed an issue when used as a Girder plugin and served with a proxy with a prefix path ([#423](../../pull/423))

### Improvements
- Better handling of imported file formats with adjacent files ([#424](../../pull/424))

## Version 1.0.2

### Features
- Add style options for all tile sources to remap channels and colors ([#397](../../pull/397))
- Better support for high bit-depth images ([#397](../../pull/397))

### Improvements
- Make it easier to load the annotation-enable web viewers ([#402](../../pull/402))
- Improved support for z-loops in OMETiff files ([#397](../../pull/397))
- Support using Glymur 0.9.1 ([#411](../../pull/411))

### Bug Fixes
- Fixed an issue where a Girder image conversion task could raise an error about a missing file ([#409](../../pull/409))

## Version 1.0.1

### Features
- Get annotations elements by centroid ([#371](../../pull/371))
- Added an annotation badge to the image list ([#372](../../pull/372))
- Added openjpeg tile source ([#380](../../pull/380))
- Handle different tiff orientations in the tiff tile source ([#390](../../pull/390))

### Improvements
- Increased the annotation page limit ([#367](../../pull/367))
- Increased the annotations response time limit ([#389](../../pull/389))
- Improved handling of tiff files with multiple tiled images ([#373](../../pull/373))
- Don't reset backbone models on saving existing annotations ([#399](../../pull/399))

### Changes
- Use girder/large_image_wheels ([#384](../../pull/384))
- Changed the mapnik tile source style defaults ([#395](../../pull/395))

### Bug Fixes
- Fixed the pyproj minimum version ([#366](../../pull/366))
- Guard against GDAL open errors ([#375](../../pull/375))
- Better handle annotations with zero elements ([#398](../../pull/398))
- Sorting tile layers could use a dictionary comparison ([#396](../../pull/396))

## Version 1.0.0

This is a substantial refactor from preliminary versions.  Now that setuptools_scm is used for versioning, all merges to master are automatically published to pypi as development versions.

Tile sources are now fully modular and are installed via pip.  File extensions and mime type are now used as part of the order that tile sources are checked, giving more control over which tile source is used by default.

The Girder plugin has been divided into the parts requiring annotations and the parts that are only necessary for large images.

Python 3.4 support was dropped.<|MERGE_RESOLUTION|>--- conflicted
+++ resolved
@@ -1,7 +1,5 @@
 # Change Log
 
-<<<<<<< HEAD
-=======
 ## 1.30.3
 
 ### Improvements
@@ -166,25 +164,17 @@
 
 - Improve plottable data endpoint to better fetch varied data.  Refactors some columns names ([#1587](../../pull/1587))
 
->>>>>>> ed31d088
 ## 1.29.3
 
 ### Improvements
 
-<<<<<<< HEAD
-- Improve plottable data endpoint to better fetch adjacent items and annotations ([#1573](../../pull/1573), [#1574](../../pull/1574), [#1575](../../pull/1575), [#1580](../../pull/1580))
-=======
 - Improve plottable data endpoint to better fetch adjacent items and annotations ([#1573](../../pull/1573), [#1574](../../pull/1574), [#1575](../../pull/1575), [#1580](../../pull/1580), [#1583](../../pull/1583))
->>>>>>> ed31d088
 - Support Girder flat-mount paths ([#1576](../../pull/1576))
 - Lazily import some modules to speed up large_image import speed ([#1577](../../pull/1577))
 - Create or check large images for each item in a folder ([#1572](../../pull/1572))
 - Support multiprocessing and pickling with a zarr sink ([#1551](../../pull/1551))
-<<<<<<< HEAD
-=======
 - Allow checking for geospatial sources to use a specific source list ([#1582](../../pull/1582))
 - Read scales from some OME tiff files parsed with the tifffile source ([#1584](../../pull/1584))
->>>>>>> ed31d088
 
 ### Changes
 - Remove old code that handled old pyproj packages ([#1581](../../pull/1581))
