# Change Log

## Unreleased

<<<<<<< HEAD
### Features
- Added nd2 tile source (#419)
=======
## Version 1.0.4

### Bug Fixes
- Fixed an issue where retiling some tile sources could fail (#427)
>>>>>>> 6bfcf275

## Version 1.0.3

### Features
- Added gdal tile source (#418)
- Added a GET large_image/sources endpoint to list versions of all installed sources (#421)

### Bug Fixes
- Fixed an issue where changing the annotation history setting when Girder's settings' cache was enable wouldn't take effect until after a restart (#422)
- Fixed an issue when used as a Girder plugin and served with a proxy with a prefix path (#423)

### Improvements
- Better handling of imported file formats with adjacent files (#424)

## Version 1.0.2

### Features
- Add style options for all tile sources to remap channels and colors (#397)
- Better support for high bit-depth images (#397)

### Improvements
- Make it easier to load the annotation-enable web viewers (#402)
- Improved support for z-loops in OMETiff files (#397)
- Support using Glymur 0.9.1 (#411)

### Bug Fixes
- Fixed an issue where a Girder image conversion task could raise an error about a missing file (#409)

## Version 1.0.1

### Features
- Get annotations elements by centroid (#371)
- Added an annotation badge to the image list (#372)
- Added openjpeg tile source (#380)
- Handle different tiff orientations in the tiff tile source (#390)

### Improvements
- Increased the annotation page limit (#367)
- Increased the annotations response time limit (#389)
- Improved handling of tiff files with multiple tiled images (#373)
- Don't reset backbone models on saving existing annotations (#399)

### Changes
- Use girder/large_image_wheels (#384)
- Changed the mapnik tile source style defaults (#395)

### Bug Fixes
- Fixed the pyproj minimum version (#366)
- Guard against GDAL open errors (#375)
- Better handle annotations with zero elements (#398)
- Sorting tile layers could use a dictionary comparison (#396)

## Version 1.0.0

This is a substantial refactor from preliminary versions.  Now that setuptools_scm is used for versioning, all merges to master are automatically published to pypi as development versions.  

Tile sources are now fully modular and are installed via pip.  File extensions and mime type are now used as part of the order that tile sources are checked, giving more control over which tile source is used by default.

The Girder plugin has been divided into the parts requiring annotations and the parts that are only necessary for large images.  

Python 3.4 support was dropped.

<|MERGE_RESOLUTION|>--- conflicted
+++ resolved
@@ -2,15 +2,13 @@
 
 ## Unreleased
 
-<<<<<<< HEAD
 ### Features
 - Added nd2 tile source (#419)
-=======
+
 ## Version 1.0.4
 
 ### Bug Fixes
 - Fixed an issue where retiling some tile sources could fail (#427)
->>>>>>> 6bfcf275
 
 ## Version 1.0.3
 
