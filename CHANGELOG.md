# Change Log

## 1.29.2

### Improvements
- Show a loading spinner on the image display in geojs in girder ([#1559](../../pull/1559))
- Better handle images that are composed of a folder and an item ([#1561](../../pull/1561))
<<<<<<< HEAD
=======
- Allow specifying which sources are checked with canReadList ([#1562](../../pull/1562))
- Added endpoints to get plottable data related to annotations ([#1524](../../pull/1524))
>>>>>>> 87034d06

### Bug Fixes
- Fix a compositing error in transformed multi source images ([#1560](../../pull/1560))
- Prevent using vips input in image conversion if vips parses the image as a different size than large_image ([#1569](../../pull/1569))

## 1.29.1

### Improvements
- Improved zarr sink metadata handling ([#1508](../../pull/1508))
- Speed up decoding jp2k tiff with an optional library ([#1555](../../pull/1555))

### Changes
- Work with newer python-mapnik ([#1550](../../pull/1550))
- Use the new official yaml mime-type of application/yaml ([#1558](../../pull/1558))

### Bug Fixes
- Fix an issue emitting rectangles in geojson ([#1552](../../pull/1552))
- Fix an issue writing zarr channel metadata ([#1557](../../pull/1557))

## 1.29.0

### Features
- Add redis as cache backend option ([#1469](../../pull/1469))

### Improvements
- Better detect available memory in containers ([#1532](../../pull/1532))
- Reject the promise from a canceled annotation ([#1535](../../pull/1535))
- Disallow certain names from being read by any but specific sources ([#1537](../../pull/1537))
- Add the ability to specify the dtype of a multi-source file ([#1542](../../pull/1542))
- Handle bounds on openslide sources to handle sparse sources ([#1543](../../pull/1543))

### Changes
- Log more when saving annotations ([#1525](../../pull/1525))
- Thumbnail generation jobs are less blocking ([#1528](../../pull/1528), [#1530](../../pull/1530))

### Bug Fixes
- Annotations are sometimes paged when they shouldn't be ([#1529](../../pull/1529))

## 1.28.2

### Improvements
- Improve uint16 image scaling ([#1511](../../pull/1511))
- Read some untiled tiffs using the tiff source ([#1512](../../pull/1512))
- Speed up multi source compositing in tiled cases ([#1513](../../pull/1513))
- Speed up some tifffile and multi source access cases ([#1515](../../pull/1515))
- Allow specifying a minimum number of annotations elements when maxDetails is used ([#1521](../../pull/1521))
- Improved import of GeoJSON annotations ([#1522](../../pull/1522))

### Changes
- Limit internal metadata on multi-source files with huge numbers of sources ([#1514](../../pull/1514))
- Make DICOMweb assetstore imports compatible with Girder generics ([#1504](../../pull/1504))

### Bug Fixes
- Fix touch actions in the image viewer in some instances ([#1516](../../pull/1516))
- Fix multisource dtype issues that resulted in float32 results ([#1520](../../pull/1520))

## 1.28.1

### Improvements
- When writing zarr sinks through the converter, use jpeg compression for lossy data ([#1501](../../pull/1501))

### Changes
- Improve algorithm sweep example options ([#1498](../../pull/1498))

### Bug Fixes
- Guard a race condition in vips new_from_file ([#1500](../../pull/1500))
- Fix cropping with the zarr sink ([#1505](../../pull/1505))

## 1.28.0

### Features
- Zarr tile sink ([#1446](../../pull/1446))

### Improvements
- Prioritize tile sinks ([#1478](../../pull/1478))
- Add a dependency to the zarr source to read more compression types ([#1480](../../pull/1480))
- Guard fetching internal metadata on zarr sources that have less data ([#1481](../../pull/1481))
- Add a method to list registered extensions and mimetypes ([#1488](../../pull/1488))
- Reduce bioformats keeping file handles open ([#1492](../../pull/1492))
- Use more tile-frame textures in high frame count images ([#1494](../../pull/1494))
- Zarr tile sink: generate downsampled levels ([#1490](../../pull/1490))

### Changes
- Prohibit bioformats from reading zip directly ([#1491](../../pull/1491))

### Bug Fixes
- Fix an issue with single band on multi source with non uniform sources ([#1474](../../pull/1474))
- Allow alternate name axes in the multi source schema ([#1476](../../pull/1476))
- Adjust default threading on tile-frame generation to match documentation ([#1495](../../pull/1495))
- Fix how zarr sink directory is cleaned up ([#1496](../../pull/1496))

## 1.27.4

### Improvements
- Add a guard when reading incorrect associated images ([#1472](../../pull/1472))

## 1.27.3

### Improvements
- Log and recover from occasional openslide failures ([#1461](../../pull/1461))
- Add support for Imaging Data Commons ([#1450](../../pull/1450))
- Speed up some retiling ([#1471](../../pull/1471))

### Changes
- Make GDAL an optional dependency for the converter ([#1464](../../pull/1464))

### Bug Fixes
- Fix an issue with uniform band depth on multi source with non uniform sources ([#1459](../../pull/1459))
- Fix histogram request bug in band compositing mode ([#1463](../../pull/1463))
- Prevent duplicating config files with multiple writes ([#1467](../../pull/1467))

## 1.27.2

### Improvements
- Support range requests when downloading DICOMweb files ([#1444](../../pull/1444))
- Bypass some scaling code when compositing multi sources ([#1447](../../pull/1447), [#1449](../../pull/1449))
- Do not create needless alpha bands in the multi source ([#1451](../../pull/1451))
- Infer DICOM file size, when possible ([#1448](../../pull/1448))
- Swap styles faster in the frame viewer ([#1452](../../pull/1452))
- Reduce color fringing in multi source compositing ([#1456](../../pull/1456))
- Retry read_region if openslide reports an error ([#1457](../../pull/1457))

### Bug Fixes
- Fix an issue with compositing sources in the multi source caused by alpha range ([#1453](../../pull/1453))

## 1.27.1

### Improvements
- Read config values from the environment variables ([#1422](../../pull/1422))
- Optimizing when reading arrays rather than images from tiff files ([#1423](../../pull/1423))
- Better filter DICOM adjacent files to ensure they share series instance IDs ([#1424](../../pull/1424), [#1436](../../pull/1436), [#1442](../../pull/1442))
- Optimizing small getRegion calls and some tiff tile fetches ([#1427](../../pull/1427))
- Started adding python types to the core library ([#1432](../../pull/1432), [#1433](../../pull/1433), [#1437](../../pull/1437), [#1438](../../pull/1438), [#1439](../../pull/1439))
- Use parallelism in computing tile frames ([#1434](../../pull/1434))
- Support downloading DICOMweb files ([#1429](../../pull/1429))

### Changes
- Cleanup some places where get was needlessly used ([#1428](../../pull/1428))
- Moved some internal code out of the base class ([#1429](../../pull/1429))
- Handle changes to wsidicom ([#1435](../../pull/1435))
- Refactored the tile iterator to its own class ([#1441](../../pull/1441))

## 1.27.0

### Features
- Support affine transforms in the multi-source ([#1415](../../pull/1415))

### Improvements
- Remove NaN values from band information ([#1414](../../pull/1414))
- Add a singleBand option to the multi-source specification ([#1416](../../pull/1416))
- Allow better detection of multiple file dicom ([#1417](../../pull/1417))
- Better missing data detection from tifffile ([#1421](../../pull/1421))

### Changes
- Remove an unused parameter in a private method ([#1419](../../pull/1419))

## 1.26.3

### Improvements
- Reduce stderr noise in PIL and rasterio sources ([#1397](../../pull/1397))
- Harden OME tiff reader ([#1398](../../pull/1398))
- Improve checks for formats we shouldn't read ([#1399](../../pull/1399))
- Support negative x, y in addTile ([#1401](../../pull/1401))
- Add a utility function for getting loggers ([#1403](../../pull/1403))
- Get bioformats jar version if bioformats was started ([#1405](../../pull/1405))
- Improve thread safety of concurrent first reads using bioformats ([#1406](../../pull/1406))
- Read more metadata from DICOMweb ([#1378](../../pull/1378))
- Remove logic for determining DICOMweb transfer syntax ([#1393](../../pull/1393))
- Speed up tile output ([#1407](../../pull/1407))
- Speed up import time ([#1408](../../pull/1408))
- Speed up some tile iteration by reducing the chance of multiple image decodes ([#1410](../../pull/1410))

### Changes
- Use an enum for priority constants ([#1400](../../pull/1400))
- Don't automatically flush memcached tile cache on exit ([#1409](../../pull/1409))
- Shift where netcdf information is reported ([#1413](../../pull/1413))

### Bug Fixes
- Fix an issue emitting geojson annotations ([#1395](../../pull/1395))
- Fix an issue when tifffile reports no key frame ([#1396](../../pull/1396))
- Frame Selector: Auto-Range format for saving presets ([#1404](../../pull/1404))

## 1.26.2

### Improvements
- Fix the DICOM limit to say "Series" instead of "Studies" ([#1379](../../pull/1379))
- Add token authentication option for DICOMweb ([#1349](../../pull/1349))
- Use vips resize rather than reduce to increase speed ([#1384](../../pull/1384))
- Added annotation to geojson endpoint and utility ([#1385](../../pull/1385))

### Changes
- Handle setup_requires deprecation ([#1390](../../pull/1390))

### Bug Fixes
- Fix an issue applying ICC profile adjustments to multiple image modes ([#1382](../../pull/1382))
- Guard against bad tifffile magnification values ([#1383](../../pull/1383))
- Frame Selector component: ensure that no color can be assigned twice ([#1387](../../pull/1387))
- Remove white space in frame selector internal fields ([#1389](../../pull/1389))
- Fix a comparison between integer enums in configured item lists ([#1391](../../pull/1391))

## 1.26.1

### Improvements
- Have zarr use read-only mode ([#1360](../../pull/1360))
- Use minified geojs ([#1362](../../pull/1362))
- Configurable item list grid view ([#1363](../../pull/1363))
- Allow labels in item list view ([#1366](../../pull/1366))
- Improve cache key guard ([#1368](../../pull/1368))
- Improve handling dicom files in the working directory ([#1370](../../pull/1370))
- General handling of skipped levels ([#1373](../../pull/1373))

### Changes
- Update WsiDicomWebClient init call ([#1371](../../pull/1371))
- Rename DICOMweb AssetstoreImportView ([#1372](../../pull/1372))
- Harden bioformats shutdown ([#1375](../../pull/1375))

### Bug Fixes
- Default to "None" for the DICOM assetstore limit ([#1359](../../pull/1359))
- Fix series detection for some bioformats files ([#1365](../../pull/1365), [#1367](../../pull/1367))
- Fix time comparison in annotation history check ([#1369](../../pull/1369))
- Fix an issue with apply a frame style to ome tiffs ([#1374](../../pull/1374))
- Guard against bad tifffile magnification values ([#1376](../../pull/1376))

## 1.26.0

### Features
- Add a Zarr tile source (including ome.zarr) ([#1350](../../pull/1350))

### Improvements
- Style can specify a dtype of 'source' to maintain the original dtype even when compositing frames ([#1326](../../pull/1326))
- Max Merge option in Frame Selector ([#1306](../../pull/1306), [#1330](../../pull/1330), [#1336](../../pull/1336))
- Improve tifffile associated image detection ([#1333](../../pull/1333))
- Guard against throwing a javascript warning ([#1337](../../pull/1337))
- Test on Python 3.12 ([#1335](../../pull/1335))
- Added filtering and limit options to the DICOMweb assetstore ([#1327](../../pull/1327))
- Support more formats through PIL ([#1351](../../pull/1351))

### Changes
- Prohibit bioformats and vips from reading mrxs directly ([#1328](../../pull/1328))
- Handle Python 3.12 deprecating utcnow ([#1331](../../pull/1331))
- Turn down logging about annotation ACLs ([#1332](../../pull/1332))
- Add scope to the dicomweb import endpoint access decorator ([#1347](../../pull/1347))
- Drop support for Python 3.6 and Python 3.7 ([#1352](../../pull/1352))
- Standardize DICOMweb assetstore parameter names/style ([#1338](../../pull/1338))

## 1.25.0

### Features
- DICOMweb support, including a Girder assetstore ([#1303](../../pull/1303))

### Improvements
- Frame selection presets have configurable defaults ([#1301](../../pull/1301))
- Improved DICOM metadata extraction ([#1305](../../pull/1305))
- Support more region shapes in the annotation widget ([#1323](../../pull/1323))

### Changes
- Remove a needless guard around getting an icc profile ([#1316](../../pull/1316))
- Refactor fetching extra associated images from openslide ([#1318](../../pull/1318))
- Minor refactor of some of the internals of the tiff source ([#1322](../../pull/1322))

### Bug Fixes
- Guard against potential bad event stream timestamp ([#1306](../../pull/1306))

## 1.24.0

### Features
- Added a noCache option to opening tile sources ([#1296](../../pull/1296))
- Added a display/visible value to the annotation schema ([#1299](../../pull/1299))

### Improvements
- Band compositing is shown for single band images ([#1300](../../pull/1300))

### Changes
- Changed the cdn used for the SlideAtlas viewer ([#1297](../../pull/1297))

### Bug Fixes
- Band compositing wasn't working ([#1300](../../pull/1300))

## 1.23.7

### Improvements
- Add [common] extra_requires ([#1288](../../pull/1288))
- Add more logic for determining associated images in tiff source ([#1291](../../pull/1291))

### Changes
- Internal metadata get endpoint is now public ([#1285](../../pull/1285))

### Bug Fixes
- Fix an issue with presets and single frame images ([#1289](../../pull/1289))

## 1.23.6

### Improvements
- Allow scheduling histogram computation in Girder ([#1282](../../pull/1282))

### Bug Fixes
- Closing some styled sources could lead to prematurely closing file handles ([#1283](../../pull/1283))
- Band order could matter in styles ([#1284](../../pull/1284))

## 1.23.5

### Improvements
- Better expose ipyleaflet maps from remote files ([#1280](../../pull/1280))

### Bug Fixes
- Fix modifying annotations anonymously ([#1279](../../pull/1279))

## 1.23.4

### Improvements
- Harden when the bioformats reader claims it has a zero sized image ([#1268](../../pull/1268))
- Harden internal retiling.  This sometimes affected histograms ([#1269](../../pull/1269))
- Set annotation update user in client so it appears faster ([#1270](../../pull/1270))
- Harden reading with tifffile on images with bad axes information ([#1273](../../pull/1273))
- Include projection in metadata ([#1277](../../pull/1277))
- Better expose ipyleaflet maps ([#1278](../../pull/1278))

### Changes
- Adjust tifffile log level ([#1265](../../pull/1265))
- Use a newer version of the hammerjs touch events library in Girder ([#1266](../../pull/1266))

### Bug Fixes
- Allow users with only annotation access to edit annotations ([#1267](../../pull/1267))
- Fix filtering item lists in Girder by multiple phrases ([#1272](../../pull/1272))
- Style functions after band compositing had a styleIndex value set ([#1274](../../pull/1274))

## 1.23.3

### Improvements
- Frame selection presets ([#1237](../../pull/1237))
- Adjust the bounds on non geospatial leaflet maps ([#1249](../../pull/1249))
- Allow hiding metadata on item pages ([#1250](../../pull/1250))
- Allow caching rounded histograms ([#1252](../../pull/1252))
- Add an endpoint to make it easier to replace thumbnails ([#1253](../../pull/1253))
- Presets from Large Image Configuration file ([#1248](../../pull/1248), [#1256](../../pull/1256))
- Reduce memory allocation during some region tiling operations ([#1261](../../pull/1261))
- Reduce memory allocation during some styling operations ([#1262](../../pull/1262), [#1263](../../pull/1263))
- Added a max_annotation_input_file_length setting ([#1264](../../pull/1264))

### Changes
- Minor code changes based on suggestions from ruff linting ([#1257](../../pull/1257))
- Reduce pyvips log level ([#1259](../../pull/1259))
- Don't use dask threads when using nd2 to fetch tiles ([#1260](../../pull/1260))

### Bug Fixes
- Guard against ICC profiles that won't parse ([#1245](../../pull/1245))
- Fix filter button on item lists ([#1251](../../pull/1251))

## 1.23.2

### Improvements
- Allow editing metadata in item lists ([#1235](../../pull/1235))
- Frame selector hotkeys for channel or bands ([#1233](../../pull/1233))
- More consistency in how local and remote image conversions are performed in Girder ([#1238](../../pull/1238))
- Support showing data from subkeys in annotation lists ([#1241](../../pull/1241))

### Bug Fixes
- The nd2 reader throws a different exception with JP2 files ([#1242](../../pull/1242))
- Better guards on ACL migration ([#1243](../../pull/1243))

## 1.23.1

### Improvements
- Harden reading some nc files ([#1218](../../pull/1218))
- Increase the cache used for opening directories in the pylibtiff source ([#1221](../../pull/1221))
- Refactor style locking to increase parallelism ([#1224](../../pull/1224), [#1234](../../pull/1234))
- Better isGeospatial consistency ([#1228](../../pull/1228))
- Better channel handling on frame selector ([#1222](../../pull/1222))

### Changes
- Clean up some old slideatlas url references ([#1223](../../pull/1223))
- Band compositing defaults to visible bands ([#1230](../../pull/1230))

### Bug Fixes
- Pass style to histogram endpoint as json ([#1220](../../pull/1220))
- Don't show frame controls outside of the geojs viewer ([#1226](../../pull/1226))
- Fix updating the hidden style field for the frame selector ([#1227](../../pull/1227))
- Fix a bug calculating some histograms ([#1231](../../pull/1231))
- Fix showing the frame selector when there is no axis information ([#1230](../../pull/1230))

## 1.23.0

### Features
- Add tile source bandCount attribute ([#1214](../../pull/1214))
- Histogram range editor ([#1175](../../pull/1175))

### Improvements
- Harden the nd2 source to allow it to read more files ([#1207](../../pull/1207))
- Add ipyleaflet representation for JupyterLab ([#1065](../../pull/1065))
- When restyling a source, share band range calculations ([#1215](../../pull/1215))

### Changes
- Change how extensions and fallback priorities in Girder interact ([#1208](../../pull/1208))
- Reduce the default max texture size for frame quads ([#1212](../../pull/1212))

### Bug Fixes
- Fix clearing the style threshold cache ([#1210](../../pull/1210))

## 1.22.4

### Bug Fixes
- Fix a scope issue when deleting metadata ([#1203](../../pull/1203))

## 1.22.3

### Improvements
- Better DICOM multi-level detection ([#1196](../../pull/1196))
- Added an internal field to report populated tile levels in some sources ([#1197](../../pull/1197), [#1199](../../pull/1199))
- Allow specifying an empty style dict ([#1200](../../pull/1200))
- Allow rounding histogram bin edges and reducing bin counts ([#1201](../../pull/1201))
- Allow configuring which metadata can be added to items ([#1202](../../pull/1202))

### Changes
- Change how extensions and fallback priorities interact ([#1192](../../pull/1192))
- Refactor reading the .large_image_config.yaml file on the girder client ([#1193](../../pull/1193))
- Refactor of the which-folders-have-annotations pipeline ([#1194](../../pull/1194))

### Bug Fixes
- Fix an issue converting multiframe files that vips reads as single frame ([#1195](../../pull/1195))

## 1.22.2

### Changes
- Alter jpeg priority with the PIL source ([#1191](../../pull/1191))

### Bug Fixes
- Fix NeededInitPrefix namespace errors ([#1190](../../pull/1190))

## 1.22.1

### Improvements
- Reduce memory use in a mongo aggregation pipeline ([#1183](../../pull/1183))
- Remove rasterio dep on pyproj ([#1182](../../pull/1182))
- Filter on specific metadata from item lists ([#1184](../../pull/1184))
- Add a button to clear the filter on item lists ([#1185](../../pull/1185))
- Improve JSONDict usage ([#1189](../../pull/1189))

### Changes
- Log more often when importing files or making large images ([#1187](../../pull/1187))

## 1.22.0

### Features
- Add tile source dtype attribute ([#1144](../../pull/1144))
- Added rasterio tile source ([#1115](../../pull/1115))

### Improvements
- Parse qptiff and imagej vendor information ([#1168](../../pull/1168))

### Changes
- Remove an unneeded warnings filter ([#1172](../../pull/1172))
- Fix gdal warning suppression ([#1176](../../pull/1176))

## 1.21.0

### Improvements
- getPixel method and endpoint now returns rawer values ([#1155](../../pull/1155))
- Allow more sophisticated filtering on item lists from the Girder client ([#1157](../../pull/1157), [#1159](../../pull/1159), [#1161](../../pull/1161))

### Changes
- Rename tiff exceptions to be better follow python standards ([#1162](../../pull/1162))
- Require a newer version of girder ([#1163](../../pull/1163))
- Add manual mongo index names where index names might get too long ([#1166](../../pull/1166))
- Avoid using $unionWith for annotation searches as it isn't supported everywhere ([#1167](../../pull/1167))

### Bug Fixes
- The deepzoom tile source misreported the format of its tile output ([#1158](../../pull/1158))
- Guard against errors in a log message ([#1164](../../pull/1164))
- Fix thumbnail query typo ([#1165](../../pull/1165))

## 1.20.6

### Improvements
- Store current frame and style in the DOM for easier access ([#1136](../../pull/1136))
- Convert long girder GET and PUT requests to POSTs ([#1137](../../pull/1137))
- Propagate more feature events from geojs on annotations ([#1147](../../pull/1147))
- Add another mime type to those considered to be yaml ([#1149](../../pull/1149))

### Changes
- Add a guard if PIL doesn't support ImageCms ([#1132](../../pull/1132))
- Allow putting a yaml config file from a Girder API endpoint ([#1133](../../pull/1133))

### Bug Fixes
- Allow clearing the min/max fields of the frame selector ([#1130](../../pull/1130))
- Fix a bug with caching tiles and styling ([#1131](../../pull/1131))
- Fix setting minimum values on bands from the frame selector ([#1138](../../pull/1138))
- Fix a version reference in the source extras_require ([#1150](../../pull/1150))

## 1.20.5

### Improvements
- Improve access and repr of metadata and style ([#1121](../../pull/1121))

### Changes
- Remove psutil hard dependency ([#1127](../../pull/1127))

## 1.20.4

### Improvements
- Better cache handling with Etags ([#1097](../../pull/1097))
- Reduce duplicate computation of slow cached values ([#1100](../../pull/1100))
- Reconnect to memcached if the connection fails ([#1104](../../pull/1104))
- Better frame selector on Girder item page ([#1086](../../pull/1086))

### Bug Fixes
- Tile serving can bypass loading a source if it is in memory ([#1102](../../pull/1102))
- Don't copy style lock when semi-duplicating a tile source ([#1114](../../pull/1114))

### Changes
- On the large image item page, guard against overflow ([#1096](../../pull/1096))
- Specify version of simplejpeg for older python ([#1098](../../pull/1098))
- Better expose the Girder yaml config files from python ([#1099](../../pull/1099))

## 1.20.3

### Changes
- Update dicom source for upstream changes ([#1092](../../pull/1092))

## 1.20.2

### Improvements
- Allow ICC correction to specify intent ([#1066](../../pull/1066))
- Make tile sources pickleable ([#1071](../../pull/1071))
- Extract scale information from more bioformats files ([#1074](../../pull/1074))
- Speed up validating annotations with user fields ([#1078](../../pull/1078))
- Speed up validating annotation colors ([#1080](../../pull/1080))
- Support more complex bands from the test source ([#1082](../../pull/1082))
- Improve error thrown for invalid schema with multi source ([#1083](../../pull/1083))
- Support multi-frame PIL sources ([#1088](../../pull/1088))

### Bug Fixes
- The cache could reuse a class inappropriately ([#1070](../../pull/1070))
- Increase size of annotation json that will be parsed ([#1075](../../pull/1075))
- Quote ETag tags ([#1084](../../pull/1084))

### Changes
- Stop packaging the slideatlas viewer directly ([#1085](../../pull/1085))

## 1.20.1

### Bug Fixes
- Fix packaging listing various source requirements ([#1064](../../pull/1064))

## 1.20.0

### Features
- ICC color profile support ([#1037](../../pull/1037), [#1043](../../pull/1043), [#1046](../../pull/1046), [#1048](../../pull/1048), [#1052](../../pull/1052))

  Note: ICC color profile adjustment to sRGB is the new default.  This can be disabled with a config setting or on a per tile source basis.

- Support arbitrary axes in the test and multi sources ([#1054](../../pull/1054))

### Improvements
- Speed up generating tiles for some multi source files ([#1035](../../pull/1035), [#1047](../../pull/1047))
- Render item lists faster ([#1036](../../pull/1036))
- Reduce bioformats source memory usage ([#1038](../../pull/1038))
- Better pick the largest image from bioformats ([#1039](../../pull/1039), [#1040](../../pull/1040))
- Speed up some images handled with bioformats ([#1063](../../pull/1063))
- Cache histogram thresholds ([#1042](../../pull/1042))
- Add `_repr_png_` for Jupyter ([#1058](../../pull/1058))
- Ignore bogus tifffile resolutions ([#1062](../../pull/1062))

## 1.19.3

### Improvements
- Speed up rendering Girder item page metadata in some instances ([#1031](../../pull/1031))
- Speed up opening some multi source files ([#1033](../../pull/1033))
- Test nd2 source on Python 3.11 ([#1034](../../pull/1034))

### Bug Fixes
- Fix an issue with non-square tiles in the multi source ([#1032](../../pull/1032))

## 1.19.2

### Improvements
- Better parse svs pixel size in tiff and tifffile sources ([#1021](../../pull/1021))
- Add geojson to known mime types ([#1022](../../pull/1022))
- Handle upcoming matplotlib deprecations ([#1025](../../pull/1025))
- Handle upcoming numpy deprecations ([#1026](../../pull/1026))

## 1.19.1

### Improvements
- Improve tifffile associated image detection ([#1019](../../pull/1019))

## 1.19.0

### Features
- Add a frames property to the tile source as a short hand for getting the number of frames from the metadata ([#1014](../../pull/1014))

### Improvements
- Better release file handles ([#1007](../../pull/1007))
- Support tiny images from the test source ([#1013](../../pull/1013))
- Speed up loading or parsing some multi sources ([#1015](../../pull/1015))
- Better scale uint32 images ([#1017](../../pull/1017))

### Changes
- Don't report filename in internal PIL metadata ([#1006](../../pull/1006))

### Bug Fixes
- Better output new vips images as float32 ([#1016](../../pull/1016))
- Pin tinycolor2 for annotations ([#1018](../../pull/1018))

## 1.18.0

### Features
- Add a DICOM tile source ([#1005](../../pull/1005))

### Improvements
- Better control dtype on multi sources ([#993](../../pull/993))
- Don't use dask threads when using nd2 to fetch tiles ([#994](../../pull/994))
- Set mime type for imported girder files ([#995](../../pull/995))
- Specify token scopes for girder endpoints ([#999](../../pull/999), [#1000](../../pull/1000))
- Set the qptiff extension to prefer the tiff reader ([#1003](../../pull/1003))

### Bug Fixes
- Use open.read rather than download to access files in Girder ([#989](../../pull/989))
- Fix nd2 source scale ([#990](../../pull/990))
- Do not raise a login request when checking if the user can write annotations ([#991](../../pull/991))

## 1.17.3

### Changes
- Test on Python 3.11 ([#986](../../pull/986))

## 1.17.2

### Bug Fixes
- Fixed overcaching annotations ([#983](../../pull/983))
- Depending on timing, annotations could be inappropriately paged ([#984](../../pull/984))

## 1.17.1

### Improvements
- Fallback when server notification streams are turned off ([#967](../../pull/967))
- Show and edit yaml and json files using codemirror ([#969](../../pull/969), [#971](../../pull/971))
- Show configured item lists even if there are no large images ([#972](../../pull/972))
- Add metadata and annotation metadata search modes to Girder ([#974](../../pull/974))
- Add the ability to show annotation metadata in item annotation lists ([#977](../../pull/977))
- Support ETAG in annotation rest responses for better browser caching ([#978](../../pull/978))
- Thumbnail maintenance endpoints ([#980](../../pull/980))
- Handle lif file extensions ([#981](../../pull/981))

### Bug Fixes
- Fixed an issue with compositing multiple frames ([#982](../../pull/982))

## 1.17.0

### Features
- Style functions ([#960](../../pull/960))
- Annotation metadata endpoints ([#963](../../pull/963))

### Improvements
- Reduce rest calls to get settings ([#953](../../pull/953))
- Add an endpoint to delete all annotations in a folder ([#954](../../pull/954))
- Support relabeling axes in the multi source ([#957](../../pull/957))
- Reduce a restriction on reading some tiff files ([#958](../../pull/958))

### Changes
- Improve internals for handling large annotation elements ([#961](../../pull/961))

### Bug Fixes
- Harden adding images to the item list ([#955](../../pull/955))
- Fix checking user annotation document length ([#956](../../pull/956))
- Improve scaled overlays ([#959](../../pull/959))

## 1.16.2

### Improvements
- Add a general filter control to item lists ([#938](../../pull/938), [#941](../../pull/941))
- Item list modal dialogs are wider ([#939](../../pull/939))
- Improve mimetypes on upload to Girder ([#944](../../pull/944))

### Bug Fixes
- Fix iterating tiles where the overlap larger than the tile size ([#940](../../pull/940))
- Better ignore tiff directories that aren't part of the pyramid ([#943](../../pull/943))
- Fix an issue with styling frames in ome tiffs ([#945](../../pull/945))
- Better handle large user records in annotation elements ([#949](../../pull/949))
- Harden which output formats are supported ([#950](../../pull/950))

### Changes
- Adjusted rest request logging rates for region endpoint ([#948](../../pull/948))

## 1.16.1

### Improvements
- Add annotation access controls at the folder level ([#905](../../pull/905))
- Reduce error messages and make canRead results more accurate ([#918](../../pull/918), [#919](../../pull/919), [#920](../../pull/920))
- Sort columns in item lists based ([#925](../../pull/925), [#928](../../pull/928))
- Better handle tiffs with orientation flags in pil source ([#924](../../pull/924))
- Support a bands parameter for the test source ([#935](../../pull/935))
- Add annotation creation access flag ([#937](../../pull/937))

### Changes
- Remove some extraneous values from metadata responses ([#932](../../pull/932))
- Reduce some messages to stderr from other libraries ([#919](../../pull/919))
- Avoid some warnings in Python 3.10 ([#913](../../pull/913))

## 1.16.0

### Features
- Add a tifffile tile source ([#885](../../pull/885), [#896](../../pull/896), [#903](../../pull/903))
- Added a canReadList method to large_image to show which source can be used ([#895](../../pull/895))
- Optionally show metadata in item lists ([#901](../../pull/901))
- Register the tile output formats from PIL ([#904](../../pull/904))
- Copy tilesource instances to add styles ([#894](../../pull/894))

### Improvements
- Pass options to the annotationLayer mode ([#881](../../pull/881))
- Support more style range options ([#883](../../pull/883))
- When converting girder images locally, prefer mount paths ([#886](../../pull/886))
- Store the id of job results for easier post-job work ([#887](../../pull/887))
- Harden style compositing of partial tiles ([#889](../../pull/889))
- Cache read_tiff calls to speed up restyling ([#891](../../pull/891))
- Speed up styling by doing less ([#892](../../pull/892))
- Add local color definitions ([#858](../../pull/858))
- Inheritable config files ([#897](../../pull/897))
- Add geospatial property ([#818](../../pull/818), [#908](../../pull/908))
- Improve repr of image bytes ([#902](../../pull/902))
- Handle nodata style when specified as a string ([#914](../../pull/914))

### Changes
- Be more consistent in source class name attribute assignment ([#884](../../pull/884))

### Bug Fixes
- Fix alpha on GDAL sources with a projection that have an explicit alpha channel ([#909](../../pull/909), [#915](../../pull/915))

## 1.15.1

### Improvements
- When scaling heatmap annotations, use an appropriate value ([#878](../../pull/878))
- Use the girder client build time for cache control ([#879](../../pull/879))

## 1.15.0

### Features
- Abstract caching and support entrypoints ([#876](../../pull/876))

### Bug Fixes
- Fix getPixel for single channel sources ([#875](../../pull/875))

## 1.14.5

### Improvements
- Speed up ingesting annotations ([#870](../../pull/870))
- Reduce the chance of blinking on annotation layers ([#871](../../pull/871))
- Reduce updates when modifying annotations ([#872](../../pull/872))

### Bug Fixes
- Improve annotation upload; support full annotation documents ([#869](../../pull/869))

## 1.14.4

### Improvements
- Better handle editing polygons with holes ([#857](../../pull/857))
- Support fetching yaml config files ([#860](../../pull/860))
- Optionally include bounding box information with annotation queries ([#851](../../pull/851))
- Reduce memory copying in the nd2 reader ([#853](../../pull/853))
- Add support for boolean annotation operations ([#865](../../pull/865))
- Speed up removing all annotations from an item ([#863](../../pull/863))

### Bug Fixes
- Fix issues with the nd2 reader ([#866](../../pull/866), [#867](../../pull/867))
- Honor the highlight size limit with centroid annotations ([#861](../../pull/861))

## 1.14.3

### Improvements
- Support polygon annotations with holes ([#844](../../pull/844))
- New annotations get a default name if they do not have one ([#843](../../pull/843))
- Explicitly mark vips output as tiled ([#848](../../pull/848))
- Change how annotations are uploaded from the UI ([#845](../../pull/845))

## 1.14.2

### Improvements
- Improve handling for vips pixel formats in addTile ([#838](../../pull/838))
- Add validateCOG method to GDALFileTileSource ([#835](../../pull/835))

### Changes
- The default logger now uses the null handler ([#840](../../pull/840))

## 1.14.1

### Changes
- The sources extra_installs didn't include all sources ([#833](../../pull/833))

## 1.14.0

### Features
- Vips tile source and tiled file writer ([#816](../../pull/816), [#827](../../pull/827), [#830](../../pull/830))

### Improvements
- Handle file URLs with GDAL ([#820](../../pull/820))
- Add a hasAlpha flag to image annotations ([#823](../../pull/823))
- Allow dict for style ([#817](../../pull/817))
- Support drawing multipolygon regions ([#832](../../pull/832))

### Bug Fixes
- Fix a range check for pixelmap annotations ([#815](../../pull/815))
- Harden checking if a PIL Image can be read directly from a file pointer ([#822](../../pull/822))

### Changes
- Handle PIL deprecations ([#824](../../pull/824))

## Version 1.13.0

### Features
- Add support for ellipse and circle annotations ([#811](../../pull/811))
- Support pickle output of numpy arrays for region, thumbnail, and tile_frames endpoints ([#812](../../pull/812))

### Improvements
- Improve parsing OME TIFF channel names ([#806](../../pull/806))
- Improve handling when a file vanishes ([#807](../../pull/807))
- Add TileSourceXYZRangeError ([#809](../../pull/809))

## Version 1.12.0

### Features
- Refactor the nd2 source to use the nd2 library ([#797](../../pull/797))

### Improvements
- Add options to threshold near min/max based on the histogram ([#798](../../pull/798))
- Mark vsi extensions as being preferred by the bioformats source ([#793](../../pull/793))
- Add mouse events to overlay annotations ([#794](../../pull/794))
- Use orjson instead of ujson for annotations ([#802](../../pull/802))
- Use simplejpeg for jpeg encoding rather than PIL ([#800](../../pull/800))
- Use pylibtiff instead of libtiff ([#799](../../pull/799))

### Bug Fixes
- Harden annotation ACL migration code ([#804](../../pull/804))

## Version 1.11.2

### Improvements
- Emit events when an overlay annotation layer is created ([#787](../../pull/787))
- Minor improvements to setFrameQuad to make it more flexible ([#790](../../pull/790))
- Support drawing polygon selection regions ([#791](../../pull/791))
- Add some automating options to getTileFramesQuadInfo ([#792](../../pull/792))

### Changes
- Change how we do a version check ([#785](../../pull/785))

## Version 1.11.1

### Improvements
- Add options to get frame quad info from python ([#783](../../pull/783))

## Version 1.11.0

### Improvements
- Release memory associated with a lazy tile if it has been loaded ([#780](../../pull/780))

### Bug Fixes
- Tile overlaps on subset regions could be wrong ([#781](../../pull/781))

## Version 1.11.0

### Features
- Initial implementation of multi-source tile source ([#764](../../pull/764))
- Added pixelmap annotation element ([#767](../../pull/767), [#776](../../pull/776))

### Improvements
- Add more opacity support for image overlays ([#761](../../pull/761))
- Make annotation schema more uniform ([#763](../../pull/763))
- Improve TileSource class repr ([#765](../../pull/765))
- Improve frame slider response with base quads ([#771](../../pull/771))
- Default to nearest-neighbor scaling in lossless image conversion ([#772](../../pull/772))
- Improve the import time ([#775](../../pull/775), [#777](../../pull/777))

### Bug Fixes
- The tile iterator could return excess tiles with overlap ([#773](../../pull/773))

## Version 1.10.0

### Features
- Added image annotation element ([#742](../../pull/742), [#750](../../pull/750))
- Allow the discrete scheme to be used on all tile sources ([#755](../../pull/755))

### Improvements
- Expand user paths ([#746](../../pull/746))
- Work with more matplotlib palettes ([#760](../../pull/760))

### Changes
- Use importlib rather than pkg_resources internally ([#747](../../pull/747), [#778](../../pull/778))

### Bug Fixes
- Fix expanding a style palette with a single named color ([#754](../../pull/754))

## Version 1.9.0

### Features
- Better palette support in styles ([#724](../../pull/724))
- Enumerate available palettes ([#741](../../pull/741))

### Improvements
- The openjpeg girder source handles uploaded files better ([#721](../../pull/721))
- Suppress some warnings on Girder and on bioformats ([#727](../../pull/727))

### Bug Fixes
- Harden detecting file-not-found ([#726](../../pull/726))
- Fix the pylibmc dependency for windows ([#725](../../pull/725))

## Version 1.8.11

### Changes
- Reduce extraneous files in large_image distribution ([#718](../../pull/718))

## Version 1.8.10

### Changes
- Improve library dependencies in setup.py ([#710](../../pull/710), [#715](../../pull/715))

## Version 1.8.9

### Changes
- Include the converter in the girder tasks dependency ([#707](../../pull/707))

## Version 1.8.8

### Changes
- Some log levels have been adjusted ([#689](../../pull/689), [#695](../../pull/695))

## Version 1.8.7

### Improvements
- Add the image converter to the extra requires ([#677](../../pull/677))
- All file tile sources can take either strings or pathlib.Path values ([#683](../../pull/683))
- On Girder with read-only assetstores, return results even if caching fails ([#684](../../pull/684))
- Handle geospatial files with no explicit projection ([#686](../../pull/686))

### Bug Fixes
- Fix default properties on annotations when emitted as centroids ([#687](../../pull/687))

## Version 1.8.6

### Bug Fixes
- A change in the Glymur library affected how missing files were handled ([#675](../../pull/675))

## Version 1.8.5

### Improvements
- Better Girder client exports ([#674](../../pull/674))

## Version 1.8.4

### Improvements
- Improve warnings on inefficient tiff files ([#668](../../pull/668))
- Add more options to setFrameQuad ([#669](../../pull/669), [#670](../../pull/670))
- Improved concurrency of opening multiple distinct tile sources ([#671](../../pull/671))

## Version 1.8.3

### Improvements
- Better handle item changes with tile caching ([#666](../../pull/666))

## Version 1.8.2

### Improvements
- Make the image viewer control css class more precise ([#665](../../pull/665))

## Version 1.8.1

### Improvements
- Allow GDAL source to read non-geospatial files ([#655](../../pull/655))
- Rename Exceptions to Errors, improve file-not-found errors ([#657](../../pull/657))
- More robust OME TIFF handling ([#660](../../pull/660))
- large-image-converter can exclude specified associated images ([#663](../../pull/663))
- Harden on some openslide errors ([#664](../../pull/664))

### Bug Fixes
- getBandInformation could fail on high bands in some cases ([#651](../../pull/651))
- Band information should always be 1-indexed ([#659](../../pull/659))
- Use GDAL to subset a non-geospatial image ([#662](../../pull/662))

## Version 1.8.0

### Features
- Deepzoom tile source ([#641](../../pull/641), [#647](../../pull/647))

### Bug Fixes
- Harden tile source detection ([#644](../../pull/644))

## Version 1.7.1

### Improvements
- More control over associated image caching ([#638](../../pull/638))
- Better handling some geospatial bounds ([#639](../../pull/639))

## Version 1.7.0

### Features
- Provide band information on all tile sources ([#622](../../pull/622), [#623](../../pull/623))
- Add a tileFrames method to tile sources and appropriate endpoints to composite regions from multiple frames to a single output image ([#629](../../pull/629))
- The test tile source now support frames ([#631](../../pull/631), [#632](../../pull/632), [#634](../../pull/634), [#634](../../pull/634))

### Improvements
- Better handle TIFFs with missing levels and tiles ([#624](../../pull/624), [#627](../../pull/627))
- Better report inefficient TIFFs ([#626](../../pull/626))
- Smoother cross-frame navigation ([#635](../../pull/635))

## Version 1.6.2

### Improvements
- Better reporting of memcached cache ([#613](../../pull/613))
- Better handle whether proj string need the +init prefix ([#620](../../pull/620))

### Changes
- Avoid a bad version of Pillow ([#619](../../pull/619))

## Version 1.6.1

### Improvements
- Allow specifying content disposition filenames in Girder REST endpoints ([#604](../../pull/604))
- Improve caching of unstyled tiles when compositing styled types ([#605](../../pull/605))
- Speed up compositing some styled tiles ([#606](../../pull/606), [#609](../../pull/609))
- Handle some nd2 files with missing metadata ([#608](../../pull/608))
- Allow setting default tile query parameters in the Girder client ([#611](../../pull/611))

### Changes
- Don't use underscore parameters in image caching keys ([#610](../../pull/610))

## Version 1.6.0

### Features
- Allow setting the cache memory portion and maximum for tilesources ([#601](../../pull/601))
- Add heatmap and griddata to the annotation schema ([#589](../../pull/589))
- Regions can be output as tiled tiffs with scale or geospatial metadata ([#594](../../pull/594))

### Improvements
- Cache histogram requests ([#598](../../pull/598))
- Allow configuring bioformats ignored extensions ([#603](../../pull/603))
- Tilesources always have self.logger for logging ([#602](../../pull/602))

### Changes
- Use float rather than numpy.float ([#600](../../pull/600))

### Bug Fixes
- The nd2reader module now requires files to have an nd2 extension ([#599](../../pull/599))
- Fix the progress bar when uploading annotations ([#589](../../pull/589))

## Version 1.5.0

### Features
- Allow converting a single frame of a multiframe image ([#579](../../pull/579))
- Add a convert endpoint to the Girder plugin ([#578](../../pull/578))
- Added support for creating Aperio svs files ([#580](../../pull/580))
- Added support for geospatial files with GCP ([#588](../../pull/588))

### Improvements
- More untiled tiff files are handles by the bioformats reader ([#569](../../pull/569))
- Expose a concurrent option on endpoints for converting images ([#583](../../pull/583))
- Better concurrency use in image conversion ([#587](../../pull/587))
- Handle more OME tiffs ([#585](../../pull/585), [#591](../../pull/591))
- Better memcached error logging ([#592](../../pull/592))

### Changes
- Exceptions on cached items are no longer within the KeyError context ([#584](../../pull/584))
- Simplified thumbnail generation by removing the level-0 option ([#593](../../pull/593))

### Bug Fixes
- Updated dependencies to work with changes to the nd2reader ([#596](../../pull/596))

## Version 1.4.3

### Improvements
- In Girder, prefer geospatial sources for geospatial data ([#564](../../pull/564))

### Bug Fixes
- The GDAL source failed when getting band ranges on non-integer data ([#565](../../pull/565))

## Version 1.4.2

### Features
- Added a Girder endpoint to get metadata on associated images ([#561](../../pull/561))
- Added an option to try all Girder items for use as large images ([#562](../../pull/562))

### Improvements
- Reduce gdal warning about projection strings ([#559](../../pull/559))
- Don't report needless frame information for some single frame files ([#558](../../pull/558))
- Send Backbone events on frame changes in the viewer ([#563](../../pull/563))

### Changes
- The PIL tilesource priority is slightly higher than other fallback sources ([#560](../../pull/560))

### Bug Fixes
- Fix compositing when using different frame numbers and partial tiles ([#557](../../pull/557))

## Version 1.4.1

### Features
- Multiple frames can be composited together with the style option ([#554](../../pull/554), [#556](../../pull/556))

### Improvements
- Warn when opening an inefficient tiff file ([#555](../../pull/555))

## Version 1.4.0

### Features
- Added a `canRead` method to the core module ([#512](../../pull/512))
- Image conversion supports JPEG 2000 (jp2k) compression ([#522](../../pull/522))
- Image conversion can now convert images readable by large_image sources but not by vips ([#529](../../pull/529))
- Added an `open` method to the core module as an alias to `getTileSource` ([#550](../../pull/550))
- Added an `open` method to each file source module ([#550](../../pull/550))
- Numerous improvement to image conversion ([#533](../../pull/533), [#535](../../pull/535), [#537](../../pull/537), [#541](../../pull/541), [#544](../../pull/544), [#545](../../pull/545), [#546](../../pull/546), [#549](../../pull/549))

### Improvements
- Better release bioformats resources ([#502](../../pull/502))
- Better handling of tiff files with JPEG compression and RGB colorspace ([#503](../../pull/503))
- The openjpeg tile source can decode with parallelism ([#511](../../pull/511))
- Geospatial tile sources are preferred for geospatial files ([#512](../../pull/512))
- Support decoding JP2k compressed tiles in the tiff tile source ([#514](../../pull/514))
- Hardened tests against transient timing issues ([#532](../../pull/532), [#536](../../pull/536))

### Changes
- The image conversion task has been split into two packages, large_image_converter and large_image_tasks.  The tasks module is used with Girder and Girder Worker for converting images and depends on the converter package.  The converter package can be used as a stand-alone command line tool ([#518](../../pull/518))

### Bug Fixes
- Harden updates of the item view after making a large image ([#508](../../pull/508), [#515](../../pull/515))
- Tiles in an unexpected color mode weren't consistently adjusted ([#510](../../pull/510))
- Harden trying to add an annotation before the viewer is ready ([#547](../../pull/547))
- Correctly report the tile size after resampling in the tileIterator ([#538](../../pull/538))

## Version 1.3.2

### Improvements
- Reduce caching associated images when the parent item changes ([#491](../../pull/491))
- Test with Python 3.9 ([#493](../../pull/493))
- Add a hideAnnotation function in the client ([#490](../../pull/490))
- Expose more resample options for region and histogram endpoints ([#496](../../pull/496))
- Improve OME tiff preferred level calculation for OME tiffs with subifds ([#496](../../pull/496))

### Changes
- Include the annotationType to the annotation conversion method in the client ([#490](../../pull/490))

### Notes
- This will be the last version to support Python 2.7 and 3.5.

## Version 1.3.1

### Improvements
- Include ETag support in some Girder rest requests to reduce data transfer ([#488](../../pull/488))

### Changes
- Don't let bioformats handle pngs ([#487](../../pull/487))

## Version 1.3.0

### Features
- Added bioformats tile source ([#463](../../pull/463))
- Handle OME Tiff files with sub-ifd images ([#469](../../pull/469))

### Improvements
- Expose more internal metadata ([#479](../../pull/479))
- Improve how Philips XML internal metadata is reported ([#475](../../pull/475))
- Show aperio version in internal metadata ([#474](../../pull/474))
- Add css classes to metadata on the item page ([#472](../../pull/472))
- The Girder web client exports the ItemViewWidget ([#483](../../pull/483))
- Read more associated images in openslide formats ([#486](../../pull/486))

### Bug Fixes
- Add a reference to updated time to avoid overcaching associated images ([#477](../../pull/477))
- Fix a typo in the settings page ([#473](../../pull/473))

## Version 1.2.0

### Features
- Added endpoints to remove old annotations ([#432](../../pull/432))
- Show auxiliary images and metadata on Girder item pages ([#457](../../pull/457))

### Improvements
- Migrate some database values on start to allow better annotation count reporting ([#431](../../pull/431))
- Speed up Girder item list annotation counts ([#454](../../pull/454))
- Read more OME Tiff files ([#450](../../pull/450))
- Handle subimages of different component depths ([#449](../../pull/449))
- When scaling, adjust reported mm_x/y ([#441](../../pull/441))

### Changes
- Standardize metadata for tile sources with multiple frames ([#433](../../pull/433))
- Unify code to check if a tile exists ([#462](../../pull/462))
- Switch to ElementTree, as cElementTree is deprecate ([#461](../../pull/461))
- Refactor how frame information is added to metadata ([#460](../../pull/460))
- Upgrade GeoJS to the latest version ([#451](../../pull/451))

### Bug Fixes
- Fix a threading issue with multiple styled tiles ([#444](../../pull/444))
- Guard against reading tiff tiles outside of the image ([#458](../../pull/458))
- Guard against a missing annotation value ([#456](../../pull/456)(
- Fix handling Girder filenames with multiple periods in a row ([#459](../../pull/459))
- Work around a file descriptor issue in cheroot ([#465](../../pull/465))

## Version 1.1.0

### Features
- Added nd2 tile source ([#419](../../pull/419))

### Bug Fixes
- Fixed an issue where, if users or groups were deleted outside of normal methods, checking an annotation's access would delete its elements ([#428](../../pull/428))
- Fix an issue where retiling some tile sources could fail ([#427](../../pull/427))

### Improvements
- Testing fully with Python 3.8 ([#429](../../pull/429))

## Version 1.0.4

### Bug Fixes
- Fixed an issue where retiling some tile sources could fail ([#427](../../pull/427))

## Version 1.0.3

### Features
- Added gdal tile source ([#418](../../pull/418))
- Added a GET large_image/sources endpoint to list versions of all installed sources ([#421](../../pull/421))

### Bug Fixes
- Fixed an issue where changing the annotation history setting when Girder's settings' cache was enable wouldn't take effect until after a restart ([#422](../../pull/422))
- Fixed an issue when used as a Girder plugin and served with a proxy with a prefix path ([#423](../../pull/423))

### Improvements
- Better handling of imported file formats with adjacent files ([#424](../../pull/424))

## Version 1.0.2

### Features
- Add style options for all tile sources to remap channels and colors ([#397](../../pull/397))
- Better support for high bit-depth images ([#397](../../pull/397))

### Improvements
- Make it easier to load the annotation-enable web viewers ([#402](../../pull/402))
- Improved support for z-loops in OMETiff files ([#397](../../pull/397))
- Support using Glymur 0.9.1 ([#411](../../pull/411))

### Bug Fixes
- Fixed an issue where a Girder image conversion task could raise an error about a missing file ([#409](../../pull/409))

## Version 1.0.1

### Features
- Get annotations elements by centroid ([#371](../../pull/371))
- Added an annotation badge to the image list ([#372](../../pull/372))
- Added openjpeg tile source ([#380](../../pull/380))
- Handle different tiff orientations in the tiff tile source ([#390](../../pull/390))

### Improvements
- Increased the annotation page limit ([#367](../../pull/367))
- Increased the annotations response time limit ([#389](../../pull/389))
- Improved handling of tiff files with multiple tiled images ([#373](../../pull/373))
- Don't reset backbone models on saving existing annotations ([#399](../../pull/399))

### Changes
- Use girder/large_image_wheels ([#384](../../pull/384))
- Changed the mapnik tile source style defaults ([#395](../../pull/395))

### Bug Fixes
- Fixed the pyproj minimum version ([#366](../../pull/366))
- Guard against GDAL open errors ([#375](../../pull/375))
- Better handle annotations with zero elements ([#398](../../pull/398))
- Sorting tile layers could use a dictionary comparison ([#396](../../pull/396))

## Version 1.0.0

This is a substantial refactor from preliminary versions.  Now that setuptools_scm is used for versioning, all merges to master are automatically published to pypi as development versions.

Tile sources are now fully modular and are installed via pip.  File extensions and mime type are now used as part of the order that tile sources are checked, giving more control over which tile source is used by default.

The Girder plugin has been divided into the parts requiring annotations and the parts that are only necessary for large images.

Python 3.4 support was dropped.<|MERGE_RESOLUTION|>--- conflicted
+++ resolved
@@ -5,11 +5,9 @@
 ### Improvements
 - Show a loading spinner on the image display in geojs in girder ([#1559](../../pull/1559))
 - Better handle images that are composed of a folder and an item ([#1561](../../pull/1561))
-<<<<<<< HEAD
-=======
 - Allow specifying which sources are checked with canReadList ([#1562](../../pull/1562))
 - Added endpoints to get plottable data related to annotations ([#1524](../../pull/1524))
->>>>>>> 87034d06
+
 
 ### Bug Fixes
 - Fix a compositing error in transformed multi source images ([#1560](../../pull/1560))
