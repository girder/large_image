---
version: 2.1
executors:
  toxandnode:
    working_directory: ~/project
    docker:
      - image: girder/tox-and-node
commands:
  tox:
    description: "Run tox"
    parameters:
      toxenv:
        type: string
      environ:
        type: string
        default: ""
    steps:
      - run:
          name: Upgrade virtualenv and tox
          command: pip install -U virtualenv tox
      - run:
          name: Run tests via tox
          environment:
            GIRDER_CLIENT_TESTING_MONGO_URI: mongodb://localhost:27017
            COVERAGE_CORE: sysmon
            PYTEST_NUMPROCESSES: 3
            LARGE_IMAGE_CACHE_TILESOURCE_MAXIMUM: 3
            PYTEST_ADDOPTS: "--reruns=3"
            HEADLESS: "true"
            _JAVA_OPTIONS: "-Xmx2g"
          # Piping through cat does less buffering of the output but can
          # consume the exit code
          # command: PYTEST_ADDOPTS=--forked tox -e << parameters.toxenv >> | cat; test ${PIPESTATUS[0]} -eq 0
          # command: PYTEST_ADDOPTS="--reruns=3 --numprocesses=0" tox -e << parameters.toxenv >> | cat; test ${PIPESTATUS[0]} -eq 0
          command: << parameters.environ >> tox -e << parameters.toxenv >> | cat; test ${PIPESTATUS[0]} -eq 0
  switchpython:
    description: "Upgrade python"
    parameters:
      version:
        type: string
    steps:
      - run:
          name: Upgrade pyenv
          command: |
            sudo rm -rf /opt/circleci/.pyenv
            sudo bash -c 'curl -L https://github.com/pyenv/pyenv-installer/raw/master/bin/pyenv-installer | PYENV_ROOT=/opt/circleci/.pyenv bash'
            sudo chmod -R 777 /opt/circleci/.pyenv/
            pyenv install --list list
      - run:
          name: Use pyenv to install python
          command: |
            pyenv install -s << parameters.version >>
      - run:
          name: Use pyenv to set python version
          command: |
            pyenv versions
            pyenv global << parameters.version >>
  allservices:
    description: "Switch to a python version and start other services"
    parameters:
      version:
        type: string
      node:
        type: string
        default: v20
    steps:
      - switchpython:
          version: << parameters.version >>
      - run:
          name: start mongo
          # This had been
          # docker run --rm -d -p 27017:27017 circleci/mongo:5.0-ram
          # but circleci has deprecated their mongo images.  Running as ram
          # just turned off journalling and run with the db on a memory mapped
          # location.  --bind_ip_all is required.
          command: |
            # docker run --rm -d -p 127.0.0.1:27017:27017 mongo:5.0 bash -c "mkdir /dev/shm/mongo && mongod --nojournal --dbpath=/dev/shm/mongo --noauth --bind_ip_all"
            docker run --rm -d -p 127.0.0.1:27017:27017 mongo:latest bash -c "mongod --noauth --bind_ip_all"
      - run:
          name: start dcm4chee and upload example data (for DICOMweb tests)
          command: |
            docker-compose -f ./.circleci/dcm4chee/auth-docker-compose.yml up -d
            export DICOMWEB_TEST_URL=http://localhost:8008/dcm4chee-arc/aets/DCM4CHEE/rs
            echo "export DICOMWEB_TEST_URL=$DICOMWEB_TEST_URL" >> $BASH_ENV
            pip install dicomweb_client tenacity 'python-keycloak<4.1'

            # Wait up to 60 seconds for keycloak to be ready
            echo 'Waiting for keycloak to start...'
            KEYCLOAK_URL=https://localhost:8843
            curl -k --retry 60 -f --retry-all-errors --retry-delay 1 -s -o /dev/null $KEYCLOAK_URL
            echo 'Updating keycloak token lifespan...'
            python -W ignore ./.circleci/dcm4chee/update_access_token_lifespan.py
            echo 'Creating keycloak access token...'
            # Now create the token
            export DICOMWEB_TEST_TOKEN=$(python -W ignore ./.circleci/dcm4chee/create_keycloak_token.py)
            echo "export DICOMWEB_TEST_TOKEN=$DICOMWEB_TEST_TOKEN" >> $BASH_ENV

            # Wait up to 30 seconds for the server if it isn't ready
            echo 'Waiting for dcm4chee to start...'
            curl --header "Authorization: Bearer $DICOMWEB_TEST_TOKEN" --retry 30 -f --retry-all-errors --retry-delay 1 -s -o /dev/null $DICOMWEB_TEST_URL/studies

            # Upload the example data
            echo 'Uploading example data...'
            python ./.circleci/dcm4chee/upload_example_data.py
      - run:
          name: start rabbitmq
          command: |
            docker run --rm -d -p 5672:5672 rabbitmq
      - run:
          name: start memcached
          command: |
            docker run --rm -d -p 11211:11211 memcached -m 64
      - run:
          name: start redis
          command: |
            docker run --rm -d -p 6379:6379 redis
            echo "export REDIS_TEST_URL=127.0.01:6379" >> $BASH_ENV
      - run:
          name: Use nvm
          # see https://discuss.circleci.com/t/nvm-does-not-change-node-version-on-machine/28973/14
          command: |
            echo 'export NVM_DIR="/opt/circleci/.nvm"' >> $BASH_ENV
            echo '[ -s "$NVM_DIR/nvm.sh" ] && \. "$NVM_DIR/nvm.sh"' >> $BASH_ENV
      - restore_cache:
          name: Restore nvm cache
          key: v1-nvm-cache-<< parameters.node >>
      - run:
          name: Switch node versions
          command: |
            nvm install << parameters.node >>
            nvm alias default << parameters.node >>
            NODE_DIR=$(dirname $(which node))
            echo "export PATH=$NODE_DIR:\$PATH" >> $BASH_ENV
      - run:
          name: Install and build large_image plugin
          command: |
            npm ci
            npm run build
          working_directory: girder/girder_large_image/web_client
      - run:
          name: Install and build large_image_annotation plugin
          command: |
            npm ci
            npm run build
          working_directory: girder_annotation/girder_large_image_annotation/web_client
      - run:
          name: Install and build large_image_source_dicom plugin
          command: |
            npm ci
            npm run build
          working_directory: sources/dicom/large_image_source_dicom/web_client
      - save_cache:
          name: Save nvm cache
          key: v1-nvm-cache-<< parameters.node >>
          paths:
            - /opt/circleci/.nvm/.cache
      - run:
          name: Install playwright with dependencies
          environment:
            DEBIAN_FRONTEND: noninteractive
          command: |
            npx playwright install --with-deps
          working_directory: girder/girder_large_image/web_client
      - run:
          name: Check node versions
          command: |
            node --version
            npm --version
  coverage:
    description: "Upload coverage"
    steps:
      - run:
          name: Install Codecov client
          command: |
            curl -Os https://uploader.codecov.io/latest/linux/codecov
            chmod +x codecov
      - run:
          name: Upload coverage
          command: |
            ./codecov --disable search pycov gcov --file build/test/coverage/py_coverage.xml,build/test/coverage/cobertura-coverage.xml
jobs:
  testdocker:
    machine:
      image: ubuntu-2204:current
    steps:
      - checkout
      - run:
          name: Build the test docker
          command: docker build --progress=plain --force-rm -t girder/tox-and-node -f test.Dockerfile .
      - run:
          name: Publish the images to Docker Hub
          command: |
            echo "$DOCKERHUB_PASS" | docker login -u "$DOCKERHUB_USERNAME" --password-stdin
            docker push girder/tox-and-node:latest
<<<<<<< HEAD
  py38:
    machine:
      image: ubuntu-2204:current
    resource_class: large
    steps:
      - checkout
      - allservices:
          version: "3.8"
      - tox:
          toxenv: test-py38
      - coverage
      - store_artifacts:
          path: build/test/artifacts
=======
>>>>>>> 4586f7f5
  py39:
    machine:
      image: ubuntu-2204:current
    resource_class: large
    steps:
      - checkout
      - allservices:
          version: "3.9"
      - tox:
          toxenv: test-py39
      - coverage
      - store_artifacts:
          path: build/test/artifacts
  py310:
    machine:
      image: ubuntu-2204:current
    resource_class: large
    steps:
      - checkout
      - allservices:
          version: "3.10"
      - tox:
          toxenv: test-py310
      - coverage
      - store_artifacts:
          path: build/test/artifacts
  py311:
    machine:
      image: ubuntu-2204:current
    resource_class: large
    steps:
      - checkout
      - allservices:
          version: "3.11"
      - tox:
          toxenv: test-py311
      - coverage
      - store_artifacts:
          path: build/test/artifacts
  py312:
    machine:
      image: ubuntu-2204:current
    resource_class: large
    steps:
      - checkout
      - allservices:
          version: "3.12"
      - tox:
          toxenv: test-py312
      - coverage
      - store_artifacts:
          path: build/test/artifacts
  py313:
    machine:
      image: ubuntu-2204:current
    resource_class: large
    steps:
      - checkout
      - allservices:
          version: "3.13"
      - tox:
          toxenv: test-py313
          # environ: TOX_VERBOSE=4 TOX_PREFER_BINARY=1
      - coverage
      - store_artifacts:
          path: build/test/artifacts
  lint_and_docs:
    executor: toxandnode
    steps:
      - checkout
      - run:
          name: Install dependencies
          command: apt-get update -yq && apt-get install -yq pandoc && pandoc --version
      - run:
          name: Permissions for link checker
          command: find /root -type d -exec chmod 755 {} \+
      - tox:
          toxenv: docs,lint,lintclient,notebook
      - store_artifacts:
          path: build/docs
      - persist_to_workspace:
          root: build
          paths: docs
  compare:
    executor: toxandnode
    resource_class: large
    steps:
      - checkout
      - tox:
          toxenv: compare-py313
      - store_artifacts:
          path: build/tox/compare.txt
      - store_artifacts:
          path: build/tox/compare.yaml
  type:
    executor: toxandnode
    resource_class: large
    steps:
      - checkout
      - tox:
          toxenv: type
  check_release:
    executor: toxandnode
    parameters:
      node:
        type: string
        default: v20
    steps:
      - checkout
      - run:
          name: Setup virtual environment
          command: |
            if [ ! -d env ]; then python -m virtualenv env || python -m venv env; fi
            echo ". $CIRCLE_WORKING_DIRECTORY/env/bin/activate" >> $BASH_ENV
      - run:
          name: Install python packages
          command: pip install setuptools_scm twine
      - run:
          name: Use nvm
          # see https://discuss.circleci.com/t/nvm-does-not-change-node-version-on-machine/28973/14
          command: |
            echo 'export NVM_DIR="/opt/circleci/.nvm"' >> $BASH_ENV
            echo '[ -s "$NVM_DIR/nvm.sh" ] && \. "$NVM_DIR/nvm.sh"' >> $BASH_ENV
      - restore_cache:
          name: Restore nvm cache
          key: v1-nvm-cache-<< parameters.node >>
      - run:
          name: Switch node versions
          command: |
            . ~/.bashrc
            nvm install << parameters.node >>
            nvm alias default << parameters.node >>
            NODE_DIR=$(dirname $(which node))
            echo "export PATH=$NODE_DIR:\$PATH" >> $BASH_ENV
      - run:
          name: Check node versions
          command: |
            node --version
            npm --version
      - run:
          name: Check release to PyPi
          command: ./.circleci/release_pypi.sh check
      - run:
          name: Make index file
          command: python ./.circleci/make_index.py ~/wheels
      - store_artifacts:
          path: ~/wheels
  release:
    executor: toxandnode
    parameters:
      node:
        type: string
        default: v20
    steps:
      - checkout
      - run:
          name: Setup virtual environment
          command: |
            if [ ! -d env ]; then python -m virtualenv env || python -m venv env; fi
            echo ". $CIRCLE_WORKING_DIRECTORY/env/bin/activate" >> $BASH_ENV
      - run:
          name: Install python packages
          command: pip install setuptools_scm twine
      - run:
          name: Use nvm
          # see https://discuss.circleci.com/t/nvm-does-not-change-node-version-on-machine/28973/14
          command: |
            echo 'export NVM_DIR="/opt/circleci/.nvm"' >> $BASH_ENV
            echo '[ -s "$NVM_DIR/nvm.sh" ] && \. "$NVM_DIR/nvm.sh"' >> $BASH_ENV
      - restore_cache:
          name: Restore nvm cache
          key: v1-nvm-cache-<< parameters.node >>
      - run:
          name: Switch node versions
          command: |
            . ~/.bashrc
            nvm install << parameters.node >>
            nvm alias default << parameters.node >>
            NODE_DIR=$(dirname $(which node))
            echo "export PATH=$NODE_DIR:\$PATH" >> $BASH_ENV
      - run:
          name: Check node versions
          command: |
            node --version
            npm --version
      - run:
          name: Release to PyPi
          command: ./.circleci/release_pypi.sh upload
  docs-deploy:
    working_directory: ~/project
    docker:
      - image: node
    steps:
      - checkout
      - attach_workspace:
          at: build
      - run:
          name: Disable jekyll builds
          command: touch build/docs/.nojekyll
      - run:
          name: Install and configure dependencies
          command: |
            npm install -g --silent 'gh-pages@<3.2.1||>3.2.1'
            git config user.email "ci-build@kitware.com"
            git config user.name "ci-build"
      - add_ssh_keys:
          fingerprints:
            - "a4:7a:f8:e9:19:61:88:9b:d8:af:50:b8:32:9f:03:29"
      - run:
          name: Deploy docs to gh-pages branch
          command: |
            touch package.json
            gh-pages --dotfiles --message "Update documentation" --dist build/docs --no-history
workflows:
  version: 2
  ci:
    jobs:
      - testdocker:
          filters:
            branches:
              only:
                - master
                # Create a branch of this name to push to docker hub
                - testdocker
      - py39:
          filters:
            tags:
              only: /^v.*/
            branches:
              ignore:
                - gh-pages
      - py310:
          filters:
            tags:
              only: /^v.*/
            branches:
              ignore:
                - gh-pages
      - py311:
          filters:
            tags:
              only: /^v.*/
            branches:
              ignore:
                - gh-pages
      - py312:
          filters:
            tags:
              only: /^v.*/
            branches:
              ignore:
                - gh-pages
      - py313:
          filters:
            tags:
              only: /^v.*/
            branches:
              ignore:
                - gh-pages
      - lint_and_docs:
          filters:
            tags:
              only: /^v.*/
            branches:
              ignore:
                - gh-pages
      - type:
          filters:
            tags:
              only: /^v.*/
            branches:
              ignore:
                - gh-pages
      - compare:
          filters:
            tags:
              only: /^v.*/
            branches:
              ignore:
                - gh-pages
      - check_release:
          filters:
            tags:
              only: /^v.*/
            branches:
              ignore:
                - gh-pages
      - release:
          requires:
            - check_release
            - py39
            - py310
            - py311
            - py312
            - py313
            - lint_and_docs
            - type
          filters:
            tags:
              only: /^v.*/
            branches:
              only:
                - master
                - girder-5
      - docs-deploy:
          requires:
            - py39
            - py310
            - py311
            - py312
            - py313
            - lint_and_docs
            - type
            - check_release
          filters:
            tags:
              only: /^v.*/
            branches:
              only:
                - master
                - sphinx
  periodic:
    triggers:
      - schedule:
          # Run every Monday morning at 3 a.m.
          cron: "0 3 * * 1"
          filters:
            branches:
              only:
                - master
    jobs:
      - py39
      - py310
      - py311
      - py312
      - py313
      - lint_and_docs
      - type
      - compare
      - check_release<|MERGE_RESOLUTION|>--- conflicted
+++ resolved
@@ -192,7 +192,6 @@
           command: |
             echo "$DOCKERHUB_PASS" | docker login -u "$DOCKERHUB_USERNAME" --password-stdin
             docker push girder/tox-and-node:latest
-<<<<<<< HEAD
   py38:
     machine:
       image: ubuntu-2204:current
@@ -206,8 +205,6 @@
       - coverage
       - store_artifacts:
           path: build/test/artifacts
-=======
->>>>>>> 4586f7f5
   py39:
     machine:
       image: ubuntu-2204:current
