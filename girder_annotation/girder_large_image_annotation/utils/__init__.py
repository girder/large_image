--- conflicted
+++ resolved
@@ -340,10 +340,8 @@
     return annotation['type'] in {
         'Feature', 'FeatureCollection', 'GeometryCollection', 'Point',
         'LineString', 'Polygon', 'MultiPoint', 'MultiLineString',
-<<<<<<< HEAD
         'MultiPolygon'}
-=======
-        'MultiPolygon'}
+
 
 
 class PlottableItemData:
@@ -621,4 +619,3 @@
         return {
             'columns': colsout,
             'data': data}
->>>>>>> 87034d06
