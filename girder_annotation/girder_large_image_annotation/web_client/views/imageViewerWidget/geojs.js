<<<<<<< HEAD
=======
import $ from 'jquery';
import _ from 'underscore';
import Backbone from 'backbone';
import events from '@girder/core/events';
import {wrap} from '@girder/core/utilities/PluginUtils';
import {restRequest, getApiRoot} from '@girder/core/rest';

>>>>>>> 17e7c956
import convertAnnotation from '../../annotations/geojs/convert';

const $ = girder.$;
const _ = girder._;
const Backbone = girder.Backbone;
const events = girder.events;
const {wrap} = girder.utilities.PluginUtils;
const {restRequest} = girder.rest;

/**
 * Generate a new "random" element id (24 random 16 digits).
 */
function guid() {
    function s4() {
        return Math.floor((1 + Math.random()) * 0x10000)
            .toString(16)
            .substring(1);
    }
    return s4() + s4() + s4() + s4() + s4() + s4();
}

var GeojsImageViewerWidgetExtension = function (viewer) {
    wrap(viewer, 'initialize', function (initialize) {
        var settings = arguments[1];

        this._annotations = {};
        this._featureOpacity = {};
        this._unclampBoundsForOverlay = true;
        this._globalAnnotationOpacity = settings.globalAnnotationOpacity || 1.0;
        this._globalAnnotationFillOpacity = settings.globalAnnotationFillOpacity || 1.0;
        this._highlightFeatureSizeLimit = settings.highlightFeatureSizeLimit || 10000;
        this.listenTo(events, 's:widgetDrawRegionEvent', this.drawRegion);
        this.listenTo(events, 's:widgetClearRegion', this.clearRegion);
        this.listenTo(events, 'g:startDrawMode', this.startDrawMode);
        this._hoverEvents = settings.hoverEvents;
        return initialize.apply(this, _.rest(arguments));
    });

    return {
        _postRender: function () {
            // the feature layer is for annotations that are loaded
            this.featureLayer = this.viewer.createLayer('feature', {
                features: ['point', 'line', 'polygon', 'marker']
            });
            this.setGlobalAnnotationOpacity(this._globalAnnotationOpacity);
            this.setGlobalAnnotationFillOpacity(this._globalAnnotationFillOpacity);
            // the annotation layer is for annotations that are actively drawn
            this.annotationLayer = this.viewer.createLayer('annotation', {
                annotations: ['point', 'line', 'rectangle', 'ellipse', 'circle', 'polygon'],
                showLabels: false
            });
            var geo = window.geo; // this makes the style checker happy
            this.viewer.geoOn(geo.event.pan, () => {
                this.setBounds();
            });
        },

        annotationAPI: _.constant(true),

        /**
         * @returns whether to clamp viewer bounds when image overlays are
         * rendered
         */
        getUnclampBoundsForOverlay: function () {
            return this._unclampBoundsForOverlay;
        },

        /**
         *
         * @param {bool} newValue Set whether to clamp viewer bounds when image
         * overlays are rendered.
         */
        setUnclampBoundsForOverlay: function (newValue) {
            this._unclampBoundsForOverlay = newValue;
        },

        /**
         * Given an image overlay annotation element, compute and return
         * a proj-string representation of its transform specification.
         * @param {object} overlay A image annotation element.
         * @returns a proj-string representing how to overlay should be
         *   transformed.
         */
        _getOverlayTransformProjString: function (overlay) {
            const transformInfo = overlay.transform || {};
            let xOffset = transformInfo.xoffset || 0;
            let yOffset = transformInfo.yoffset || 0;
            const matrix = transformInfo.matrix || [[1, 0], [0, 1]];
            let s11 = matrix[0][0];
            let s12 = matrix[0][1];
            let s21 = matrix[1][0];
            let s22 = matrix[1][1];

            const scale = 2 ** this._getOverlayRelativeScale(overlay);
            if (scale && scale !== 1) {
                s11 /= scale;
                s12 /= scale;
                s21 /= scale;
                s22 /= scale;
                xOffset *= scale;
                yOffset *= scale;
            }

            let projString = '+proj=longlat +axis=enu';
            if (xOffset !== 0) {
                // negate x offset so positive values specified in the annotation
                // move overlays to the right
                xOffset = -1 * xOffset;
                projString = projString + ` +xoff=${xOffset}`;
            }
            if (yOffset !== 0) {
                projString = projString + ` +yoff=${yOffset}`;
            }
            if (s11 !== 1 || s12 !== 0 || s21 !== 0 || s22 !== 1) {
                // add affine matrix vals to projection string if not identity matrix
                projString = projString + ` +s11=${1 / s11} +s12=${s12} +s21=${s21} +s22=${1 / s22}`;
            }
            return projString;
        },

        /**
         * Given an overlay with a transform matrix, compute an approximate
         * scale compaared to the base.
         *
         * @param {object} overlay The overlay annotation record.
         * @returns {number} The approximate scale as an integer power of two.
         */
        _getOverlayRelativeScale: function (overlay) {
            const transformInfo = overlay.transform || {};
            const matrix = transformInfo.matrix || [[1, 0], [0, 1]];
            const s11 = matrix[0][0];
            const s12 = matrix[0][1];
            const s21 = matrix[1][0];
            const s22 = matrix[1][1];

            const scale = Math.sqrt(Math.abs(s11 * s22 - s12 * s21)) || 1;
            return Math.floor(Math.log2(scale));
        },

        /**
         * @returns The number of currently drawn overlay elements across
         * all annotations.
         */
        _countDrawnImageOverlays: function () {
            let numOverlays = 0;
            _.each(this._annotations, (value, key, obj) => {
                const annotationOverlays = value.overlays || [];
                numOverlays += annotationOverlays.length;
            });
            return numOverlays;
        },

        /**
         * Set additional parameters for pixelmap overlays.
         * @param {object} layerParams An object containing layer parameters. This should already have
         * generic properties for overlay annotations set, such as the URL, opacity, etc.
         * @param {object} pixelmapElement A pixelmap annotation element
         * @param {number} levelDifference The difference in zoom level between the base image and the overlay
         * @returns An object containing parameters needed to create a pixelmap layer.
         */
        _addPixelmapLayerParams(layerParams, pixelmapElement, levelDifference) {
            // For pixelmap overlays, there are additional parameters to set
            layerParams.keepLower = false;
            if (_.isFunction(layerParams.url) || levelDifference) {
                layerParams.url = (x, y, z) => getApiRoot() + '/item/' + pixelmapElement.girderId + `/tiles/zxy/${z - levelDifference}/${x}/${y}?encoding=PNG`;
            } else {
                layerParams.url = layerParams.url + '?encoding=PNG';
            }
            let pixelmapData = pixelmapElement.values;
            if (pixelmapElement.boundaries) {
                const valuesWithBoundaries = new Array(pixelmapData.length * 2);
                for (let i = 0; i < pixelmapData.length; i++) {
                    valuesWithBoundaries[i * 2] = valuesWithBoundaries[i * 2 + 1] = pixelmapData[i];
                }
                pixelmapData = valuesWithBoundaries;
            }
            layerParams.data = pixelmapData;
            const categoryMap = pixelmapElement.categories;
            const boundaries = pixelmapElement.boundaries;
            layerParams.style = {
                color: (d, i) => {
                    if (d < 0 || d >= categoryMap.length) {
                        console.warn(`No category found at index ${d} in the category map.`);
                        return 'rgba(0, 0, 0, 0)';
                    }
                    let color;
                    const category = categoryMap[d];
                    if (boundaries) {
                        color = (i % 2 === 0) ? category.fillColor : category.strokeColor;
                    } else {
                        color = category.fillColor;
                    }
                    return color;
                }
            };
            return layerParams;
        },

        /**
         * Generate layer parameters for an image overlay layer
         * @param {object} overlayImageMetadata metadata such as size, tile size, and levels for the overlay image
         * @param {string} overlayImageId ID of a girder image item
         * @param {object} overlay information about the overlay such as opacity
         * @returns layer params for the image overlay layer
         */
        _generateOverlayLayerParams(overlayImageMetadata, overlayImageId, overlay) {
            const geo = window.geo;
            const params = geo.util.pixelCoordinateParams(
                this.viewer.node(), overlayImageMetadata.sizeX, overlayImageMetadata.sizeY, overlayImageMetadata.tileWidth, overlayImageMetadata.tileHeight
            );
            params.layer.useCredentials = true;
            params.layer.url = `${getApiRoot()}/item/${overlayImageId}/tiles/zxy/{z}/{x}/{y}`;
            if (this._countDrawnImageOverlays() <= 6) {
                params.layer.autoshareRenderer = false;
            } else {
                params.layer.renderer = 'canvas';
            }
            params.layer.opacity = overlay.opacity || 1;
            params.layer.opacity *= this._globalAnnotationOpacity;

            let levelDifference = this.levels - overlayImageMetadata.levels;

            levelDifference -= this._getOverlayRelativeScale(overlay);

            if (this.levels !== overlayImageMetadata.levels) {
                params.layer.url = (x, y, z) => getApiRoot() + '/item/' + overlayImageId + `/tiles/zxy/${z - levelDifference}/${x}/${y}`;
                params.layer.minLevel = levelDifference;
                params.layer.maxLevel += levelDifference;

                params.layer.tilesMaxBounds = (level) => {
                    var scale = Math.pow(2, params.layer.maxLevel - level);
                    return {
                        x: Math.floor(overlayImageMetadata.sizeX / scale),
                        y: Math.floor(overlayImageMetadata.sizeY / scale)
                    };
                };
                params.layer.tilesAtZoom = (level) => {
                    var scale = Math.pow(2, params.layer.maxLevel - level);
                    return {
                        x: Math.ceil(overlayImageMetadata.sizeX / overlayImageMetadata.tileWidth / scale),
                        y: Math.ceil(overlayImageMetadata.sizeY / overlayImageMetadata.tileHeight / scale)
                    };
                };
            }
            if (overlay.type === 'pixelmap') {
                params.layer = this._addPixelmapLayerParams(params.layer, overlay, levelDifference);
            } else if (overlay.hasAlpha) {
                params.layer.keepLower = false;
                params.layer.url = (x, y, z) => getApiRoot() + '/item/' + overlayImageId + `/tiles/zxy/${z - levelDifference}/${x}/${y}?encoding=PNG`;
            }
            return params.layer;
        },

        /**
         * Render an annotation model on the image.  Currently, this is limited
         * to annotation types that can be (1) directly converted into geojson
         * primitives, (2) be represented as heatmaps, or (3) shown as image
         * overlays.
         *
         * Internally, this generates a new feature layer for the annotation
         * that is referenced by the annotation id.  All "elements" contained
         * inside this annotation are drawn in the referenced layer.
         *
         * @param {AnnotationModel} annotation
         * @param {object} [options]
         * @param {boolean} [options.fetch=true] Enable fetching the annotation
         *   from the server, including paging the results.  If false, it is
         *   assumed the elements already exist on the annotation object.  This
         *   is useful for temporarily showing annotations that are not
         *   propagated to the server.
         */
        drawAnnotation: function (annotation, options) {
            if (!this.viewer) {
                return;
            }
            var geo = window.geo;
            options = _.defaults(options || {}, {fetch: true});
            var geojson = annotation.geojson();
            const overlays = annotation.overlays() || [];
            var present = _.has(this._annotations, annotation.id);
            var centroidFeature;
            let immediateUpdate = false;
            if (present) {
                _.each(this._annotations[annotation.id].features, (feature, idx) => {
                    if (idx || !annotation._centroids || feature.data().length !== annotation._centroids.data.length) {
                        if (feature._ownLayer) {
                            feature.layer().map().deleteLayer(feature.layer());
                        } else {
                            this.featureLayer.deleteFeature(feature);
                            immediateUpdate = true;
                        }
                    } else {
                        centroidFeature = feature;
                    }
                });
                if (this._annotations[annotation.id].overlays) {
                    // Ensure that overlay elements that have been deleted are not rendered on a re-draw
                    _.each(this._annotations[annotation.id].overlays, (overlay) => {
                        const oldOverlayIds = this._annotations[annotation.id].overlays.map((overlay) => overlay.id);
                        const updatedOverlayIds = overlays.map((overlay) => overlay.id);
                        _.each(oldOverlayIds, (id) => {
                            if (!updatedOverlayIds.includes(id)) {
                                const overlayLayer = this.viewer.layers().find((layer) => layer.id() === id);
                                this.viewer.deleteLayer(overlayLayer);
                            }
                        });
                    });
                }
            }
            this._annotations[annotation.id] = {
                features: centroidFeature ? [centroidFeature] : [],
                options: options,
                annotation: annotation,
                overlays: overlays
            };
            if (options.fetch && (!present || annotation.refresh() || annotation._inFetch === 'centroids')) {
                annotation.off('g:fetched', null, this).on('g:fetched', () => {
                    // Trigger an event indicating to the listener that
                    // mouseover states should reset.
                    this.trigger(
                        'g:mouseResetAnnotation',
                        annotation
                    );
                    this.drawAnnotation(annotation);
                }, this);
                this.setBounds({[annotation.id]: this._annotations[annotation.id]});
                if (annotation._inFetch === 'centroids') {
                    return;
                }
            }
            annotation.refresh(false);
            var featureList = this._annotations[annotation.id].features;
            // draw centroids except for otherwise shown values
            if (annotation._centroids && !centroidFeature) {
                const feature = this.featureLayer.createFeature('point');
                featureList.push(feature);
                feature.data(annotation._centroids.data).position((d, i) => ({
                    x: annotation._centroids.centroids.x[i],
                    y: annotation._centroids.centroids.y[i]
                })).style({
                    radius: (d, i) => {
                        let r = annotation._centroids.centroids.r[i];
                        if (!r) {
                            return 8;
                        }
                        // the given value is the diagonal of the bounding box, so
                        // to convert it to a circle radius means it must be
                        // divided by 2 or by 2 * 4/pi.
                        r /= 2.5 * this.viewer.unitsPerPixel(this.viewer.zoom());
                        return r;
                    },
                    stroke: (d, i) => {
                        return !annotation._shownIds || !annotation._shownIds.has(annotation._centroids.centroids.id[i]);
                    },
                    strokeColor: (d, i) => {
                        const s = annotation._centroids.centroids.s[i];
                        return annotation._centroids.props[s].strokeColor;
                    },
                    strokeOpacity: (d, i) => {
                        const s = annotation._centroids.centroids.s[i];
                        return annotation._centroids.props[s].strokeOpacity;
                    },
                    strokeWidth: (d, i) => {
                        const s = annotation._centroids.centroids.s[i];
                        return annotation._centroids.props[s].strokeWidth;
                    },
                    fill: (d, i) => {
                        return !annotation._shownIds || !annotation._shownIds.has(annotation._centroids.centroids.id[i]);
                    },
                    fillColor: (d, i) => {
                        const s = annotation._centroids.centroids.s[i];
                        return annotation._centroids.props[s].fillColor;
                    },
                    fillOpacity: (d, i) => {
                        const s = annotation._centroids.centroids.s[i];
                        return annotation._centroids.props[s].fillOpacity;
                    }
                });
                // bind an event so zoom updates radius
                annotation._centroidLastZoom = undefined;
                feature.geoOn(geo.event.pan, () => {
                    if (this.viewer.zoom() !== annotation._centroidLastZoom) {
                        annotation._centroidLastZoom = this.viewer.zoom();
                        if (feature.verticesPerFeature) {
                            const scale = 2.5 * this.viewer.unitsPerPixel(this.viewer.zoom());
                            const vpf = feature.verticesPerFeature(),
                                count = feature.data().length,
                                radius = new Float32Array(vpf * count);
                            for (var i = 0, j = 0; i < count; i += 1) {
                                let r = annotation._centroids.centroids.r[i];
                                if (r) {
                                    r /= scale;
                                } else {
                                    r = 8;
                                }
                                for (var k = 0; k < vpf; k += 1, j += 1) {
                                    radius[j] = r;
                                }
                            }
                            feature.updateStyleFromArray('radius', radius, true);
                        } else {
                            feature.modified().draw();
                        }
                    }
                });
            }
            // draw overlays
            if (this.getUnclampBoundsForOverlay() && this._annotations[annotation.id].overlays.length > 0) {
                this.viewer.clampBoundsY(false);
                this.viewer.clampBoundsX(false);
            }
            _.each(this._annotations[annotation.id].overlays, (overlay) => {
                const overlayItemId = overlay.girderId;
                restRequest({
                    url: `item/${overlayItemId}/tiles`
                }).done((response) => {
                    // Since overlay layers are created asynchronously, we need
                    // to ensure that an attempt to draw the same overlays
                    // happening at roughly the same time does not create extra
                    // layers
                    if (!this.viewer) {
                        return;
                    }
                    const conflictingLayers = this.viewer.layers().filter(
                        (layer) => layer.id() === overlay.id);
                    if (conflictingLayers.length > 0) {
                        _.each(conflictingLayers, (layer) => {
                            this.viewer.deleteLayer(layer);
                        });
                    }
                    const params = this._generateOverlayLayerParams(response, overlayItemId, overlay);
                    const layerType = (overlay.type === 'pixelmap') ? 'pixelmap' : 'osm';
                    const proj = this._getOverlayTransformProjString(overlay);
                    const overlayLayer = this.viewer.createLayer(layerType, Object.assign({}, params, {id: overlay.id, gcs: proj}));
                    this.annotationLayer.moveToTop();
                    this.trigger('g:drawOverlayAnnotation', overlay, overlayLayer);
                    const featureEvents = geo.event.feature;
                    overlayLayer.geoOn(
                        [
                            featureEvents.mousedown,
                            featureEvents.mouseup,
                            featureEvents.mouseclick,
                            featureEvents.mouseoff,
                            featureEvents.mouseon,
                            featureEvents.mouseover,
                            featureEvents.mouseout
                        ],
                        (evt) => this._onMouseFeature(evt, annotation.elements().get(overlay.id), overlayLayer)
                    );
                    this.viewer.scheduleAnimationFrame(this.viewer.draw, true);
                }).fail((response) => {
                    console.error(`There was an error overlaying image with ID ${overlayItemId}`);
                });
            });
            this._featureOpacity[annotation.id] = {};
            geo.createFileReader('geojsonReader', {layer: this.featureLayer})
                .read(geojson, (features) => {
                    if (features.length === 0) {
                        features = annotation.non_geojson(this.featureLayer);
                        if (features.length) {
                            this.featureLayer.map().draw();
                        }
                    }
                    _.each(features || [], (feature) => {
                        var events = geo.event.feature;
                        featureList.push(feature);

                        feature.selectionAPI(this._hoverEvents);

                        feature.geoOn(
                            [
                                events.mousedown,
                                events.mouseup,
                                events.mouseclick,
                                events.mouseoff,
                                events.mouseon,
                                events.mouseover,
                                events.mouseout
                            ],
                            (evt) => this._onMouseFeature(evt)
                        );

                        // store the original opacities for the elements in each feature
                        const data = feature.data();
                        if (annotation._centroids) {
                            annotation._shownIds = new Set(feature.data().map((d) => d.id));
                        }
                        if (data.length <= this._highlightFeatureSizeLimit && !annotation._centroids) {
                            this._featureOpacity[annotation.id][feature.featureType] = feature.data()
                                .map(({id, properties}) => {
                                    return {
                                        id,
                                        fillOpacity: properties.fillOpacity,
                                        strokeOpacity: properties.strokeOpacity
                                    };
                                });
                        }
                    });
                    this._mutateFeaturePropertiesForHighlight(annotation.id, features);
                    if (annotation._centroids && featureList[0]) {
                        if (featureList[0].verticesPerFeature) {
                            this.viewer.scheduleAnimationFrame(() => {
                                const vpf = featureList[0].verticesPerFeature(),
                                    count = featureList[0].data().length,
                                    shown = new Float32Array(vpf * count);
                                for (let i = 0, j = 0; i < count; i += 1) {
                                    const val = annotation._shownIds.has(annotation._centroids.centroids.id[i]) ? 0 : 1;
                                    for (let k = 0; k < vpf; k += 1, j += 1) {
                                        shown[j] = val;
                                    }
                                }
                                featureList[0].updateStyleFromArray({
                                    stroke: shown,
                                    fill: shown
                                }, undefined, true);
                            });
                        } else {
                            featureList[0].modified();
                        }
                    }
                    this.viewer.scheduleAnimationFrame(this.viewer.draw, true);
                });
            if (immediateUpdate) {
                this.featureLayer._update();
            }
        },

        /**
         * Highlight the given annotation/element by reducing the opacity of all
         * other elements by 75%.  For performance reasons, features with a large
         * number of elements are not modified.  The limit for this behavior is
         * configurable via the constructor option `highlightFeatureSizeLimit`.
         *
         * Both arguments are optional.  If no element is provided, then all
         * elements in the given annotation are highlighted.  If no annotation
         * is provided, then highlighting state is reset and the original
         * opacities are used for all elements.
         *
         * @param {string?} annotation The id of the annotation to highlight
         * @param {string?} element The id of the element to highlight
         */
        highlightAnnotation: function (annotation, element) {
            if (annotation !== this._highlightAnnotation || element !== this._highlightElement) {
                this._highlightAnnotation = annotation;
                this._highlightElement = element;
                _.each(this._annotations, (layer, annotationId) => {
                    const features = layer.features;
                    this._mutateFeaturePropertiesForHighlight(annotationId, features);
                });
                this.viewer.scheduleAnimationFrame(this.viewer.draw);
            }
            return this;
        },

        /**
         * Hide the given annotation/element by settings its opacity to 0.  See
         * highlightAnnotation for caveats.
         *
         * If either argument is not provided, hiding is turned off.
         *
         * @param {string?} annotation The id of the annotation to hide
         * @param {string?} element The id of the element to hide
         */
        hideAnnotation: function (annotation, element) {
            this._hideAnnotation = annotation;
            this._hideElement = element;
            _.each(this._annotations, (layer, annotationId) => {
                const features = layer.features;
                this._mutateFeaturePropertiesForHighlight(annotationId, features);
            });
            this.viewer.scheduleAnimationFrame(this.viewer.draw);
            return this;
        },

        /**
         * Use geojs's `updateStyleFromArray` to modify the opacities of alli
         * elements in a feature.  This method uses the private attributes
         * `_highlightAnntotation` and `_highlightElement` to determine which
         * element to modify.
         */
        _mutateFeaturePropertiesForHighlight: function (annotationId, features) {
            _.each(features, (feature) => {
                const data = this._featureOpacity[annotationId][feature.featureType];
                if (!data) {
                    // skip highlighting code on features with a lot of entities because
                    // this slows down interactivity considerably.
                    return;
                }
                var prop = {
                    datalen: data.length,
                    annotationId: annotationId,
                    fillOpacity: this._globalAnnotationFillOpacity,
                    highlightannot: this._highlightAnnotation,
                    highlightelem: this._highlightElement,
                    hideannot: this._hideAnnotation,
                    hideelem: this._hideElement
                };

                if (_.isMatch(feature._lastFeatureProp, prop)) {
                    return;
                }

                // pre-allocate arrays for performance
                const fillOpacityArray = new Array(data.length);
                const strokeOpacityArray = new Array(data.length);

                for (let i = 0; i < data.length; i += 1) {
                    const id = data[i].id;
                    const fillOpacity = data[i].fillOpacity * this._globalAnnotationFillOpacity;
                    const strokeOpacity = data[i].strokeOpacity;
                    if (this._hideAnnotation && annotationId === this._hideAnnotation && id === this._hideElement) {
                        fillOpacityArray[i] = 0;
                        strokeOpacityArray[i] = 0;
                    } else if (!this._highlightAnnotation ||
                            (!this._highlightElement && annotationId === this._highlightAnnotation) ||
                            this._highlightElement === id) {
                        fillOpacityArray[i] = fillOpacity;
                        strokeOpacityArray[i] = strokeOpacity;
                    } else {
                        fillOpacityArray[i] = fillOpacity * 0.25;
                        strokeOpacityArray[i] = strokeOpacity * 0.25;
                    }
                }

                feature.updateStyleFromArray('fillOpacity', fillOpacityArray);
                feature.updateStyleFromArray('strokeOpacity', strokeOpacityArray);
                feature._lastFeatureProp = prop;
            });
            // Also modify opacity of image overlay layers
            const overlays = this._annotations[annotationId].overlays || null;
            if (overlays) {
                _.each(overlays, (overlay) => {
                    const overlayLayer = this.viewer.layers().find((layer) => layer.id() === overlay.id);
                    if (overlayLayer) {
                        let newOpacity = (overlay.opacity || 1) * this._globalAnnotationOpacity;
                        if (this._highlightAnnotation && annotationId !== this._highlightAnnotation) {
                            newOpacity = newOpacity * 0.25;
                        }
                        overlayLayer.opacity(newOpacity);
                    }
                });
            }
        },

        /**
         * When the image visible bounds change, or an annotation is first created,
         * set the view information for any annotation which requires it.
         *
         * @param {object} [annotations] If set, a dictionary where the keys are
         *      annotation ids and the values are an object which includes the
         *      annotation options and a reference to the annotation.  If not
         *      specified, use `this._annotations` and update the view for all
         *      relevant annotatioins.
         */
        setBounds: function (annotations) {
            var zoom = this.viewer.zoom(),
                bounds = this.viewer.bounds(),
                zoomRange = this.viewer.zoomRange();
            _.each(annotations || this._annotations, (annotation) => {
                if (annotation.options.fetch && annotation.annotation.setView) {
                    annotation.annotation.setView(bounds, zoom, zoomRange.max, undefined, this.sizeX, this.sizeY);
                }
            });
        },

        /**
         * Remove an annotation from the image.  If the annotation is not
         * drawn, this does nothing.
         *
         * @param {AnnotationModel} annotation
         */
        removeAnnotation: function (annotation) {
            annotation.off('g:fetched', null, this);
            // Trigger an event indicating to the listener that
            // mouseover states should reset.
            this.trigger(
                'g:mouseResetAnnotation',
                annotation
            );
            if (_.has(this._annotations, annotation.id)) {
                _.each(this._annotations[annotation.id].features, (feature) => {
                    if (feature._ownLayer) {
                        feature.layer().map().deleteLayer(feature.layer());
                    } else {
                        this.featureLayer.deleteFeature(feature);
                    }
                });
                _.each(this._annotations[annotation.id].overlays, (overlay) => {
                    // Use filter instead of find to protect against multiple layers
                    // for the same overlay element.
                    const overlayLayers = this.viewer.layers().filter(
                        (layer) => layer.id() === overlay.id);
                    _.each(overlayLayers, (layer) => {
                        this.trigger('g:removeOverlayAnnotation', overlay, layer);
                        this.viewer.deleteLayer(layer);
                    });
                });
                delete this._annotations[annotation.id];
                delete this._featureOpacity[annotation.id];

                // If removing an overlay annotation results in no more overlays drawn, and we've
                // previously un-clamped bounds for overlays, re-clamp bounds
                if (this._countDrawnImageOverlays() === 0 && this.getUnclampBoundsForOverlay()) {
                    this.viewer.clampBoundsY(true);
                    this.viewer.clampBoundsX(true);
                }
                this.viewer.scheduleAnimationFrame(this.viewer.draw);
            }
        },

        /**
         * Combine two regions into a multipolygon region.
         */
        _mergeRegions(origval, addval) {
            if (!origval || !origval.length || origval.length < 2 || origval === [-1, -1, -1, -1]) {
                return addval;
            }
            if (origval.length === 4) {
                origval = [
                    origval[0], origval[1],
                    origval[0] + origval[2], origval[1],
                    origval[0] + origval[2], origval[1] + origval[3],
                    origval[0], origval[1] + origval[3]
                ];
            } else if (origval.length === 6) {
                origval = [
                    origval[0] - origval[3], origval[1] - origval[4],
                    origval[0] + origval[3], origval[1] - origval[4],
                    origval[0] + origval[3], origval[1] + origval[4],
                    origval[0] - origval[3], origval[1] + origval[4]
                ];
            }
            if (addval.length === 4) {
                addval = [
                    addval[0], addval[1],
                    addval[0] + addval[2], addval[1],
                    addval[0] + addval[2], addval[1] + addval[3],
                    addval[0], addval[1] + addval[3]
                ];
            } else if (addval.length === 6) {
                addval = [
                    addval[0] - addval[3], addval[1] - addval[4],
                    addval[0] + addval[3], addval[1] - addval[4],
                    addval[0] + addval[3], addval[1] + addval[4],
                    addval[0] - addval[3], addval[1] + addval[4]
                ];
            }
            if (origval.length === 2 && addval.length === 2) {
                addval = [addval[0], addval[1], -1, -1];
            }
            return origval.concat([-1, -1]).concat(addval);
        },

        /**
         * Set the image interaction mode to region drawing mode.  This
         * method takes an optional `model` argument where the region will
         * be stored when created by the user.  In any case, this method
         * returns a promise that resolves to an array defining the region:
         *   [ left, top, width, height ]
         *
         * @param {Backbone.Model|Object} [model] A model to set the region to,
         *   or an object with model, mode, add, and submitCtrl.
         * @param {string} [drawMode='rectangle'] An annotation drawing mode.
         * @param {boolean} [addToExisting=false] If truthy, add the new
         *   annotation to any existing annotation making a multipolygon.
         * @returns {$.Promise}
         */
        drawRegion: function (model, drawMode, addToExisting) {
            let submitCtrl, origEvent;
            if (model && model.model && model.add !== undefined) {
                drawMode = model.mode;
                addToExisting = model.add;
                submitCtrl = model.submitCtrl;
                origEvent = model.event;
                model = model.model;
            }
            model = model || new Backbone.Model();
            const startMode = ['polygon', 'line', 'point', 'rectangle'].includes(drawMode) ? drawMode : (drawMode === 'polyline' ? 'line' : (origEvent ? drawMode : 'rectangle'));
            return this.startDrawMode(startMode, {trigger: false, signalModeChange: true}).then((elements) => {
                /*
                 * Strictly speaking, the rectangle drawn here could be
                 * rotated, but for simplicity we will set the region model
                 * assuming it is not.  To be more precise, we could expand the
                 * region to contain the whole rotated rectangle.  A better
                 * solution would be to add a draw parameter to geojs that
                 * draws a rectangle aligned with the image coordinates.
                 */
                var element = elements[0];
                let values = '-1,-1,-1,-1';
                switch (drawMode) {
                    case 'point':
                        values = [Math.round(element.center[0]), Math.round(element.center[1])];
                        break;
                    case 'line':
                        values = element.points.map(([x, y, z]) => [Math.round(x), Math.round(y)]).flat();
                        values = values.slice(0, 4);
                        values.push(-2);
                        values.push(-2);
                        values.push(-2);
                        values.push(-2);
                        break;
                    case 'polyline':
                        values = element.points.map(([x, y, z]) => [Math.round(x), Math.round(y)]).flat();
                        values.push(-2);
                        values.push(-2);
                        while (values.length > 0 && values.length <= 6) {
                            values.push(-2);
                            values.push(-2);
                        }
                        break;
                    case 'polygon':
                        values = element.points.map(([x, y, z]) => [Math.round(x), Math.round(y)]).flat();
                        while (values.length > 0 && values.length <= 6) {
                            values.push(values[0]);
                            values.push(values[1]);
                        }
                        break;
                    default:
                        var left = Math.round(element.center[0] - element.width / 2);
                        var top = Math.round(element.center[1] - element.height / 2);
                        var width = Math.round(element.width);
                        var height = Math.round(element.height);
                        values = [left, top, width, height];
                        break;
                }
                if (addToExisting) {
                    values = this._mergeRegions(model.get('value'), values);
                }
                model.set('value', values, {trigger: true});
                events.trigger('li:drawRegionUpdate', {values: values, submit: submitCtrl, originalEvent: origEvent});
                return model.get('value');
            });
        },

        clearRegion: function (model) {
            if (model) {
                model.set('value', [-1, -1, -1, -1], {trigger: true});
            }
        },

        /**
         * Set the image interaction mode to draw the given type of annotation.
         *
         * @param {string} type An annotation type, or null to turn off
         *    drawing.
         * @param {object} [options]
         * @param {boolean} [options.trigger=true] Trigger a global event after
         *    creating each annotation element.
         * @param {boolean} [options.keepExisting=false] If true, don't
         *    remove extant annotations.
         * @param {object} [options.modeOptions] Additional options to pass to
         *    the annotationLayer mode.
         * @returns {$.Promise}
         *    Resolves to an array of generated annotation elements.
         */
        startDrawMode: function (type, options) {
            var layer = this.annotationLayer;
            var elements = [];
            var annotations = [];
            var defer = $.Deferred();
            var element;

            layer.geoOff(window.geo.event.annotation.mode);
            layer.mode(null);
            layer.geoOff(window.geo.event.annotation.state);
            options = _.defaults(options || {}, {trigger: true});
            if (!options.keepExisting) {
                layer.removeAllAnnotations();
            }
            layer.geoOn(
                window.geo.event.annotation.state,
                (evt) => {
                    if (evt.annotation.state() !== window.geo.annotation.state.done) {
                        return;
                    }
                    layer.geoOff(window.geo.event.annotation.mode);
                    const opts = {};
                    if (layer.currentBooleanOperation) {
                        opts.currentBooleanOperation = layer.currentBooleanOperation();
                    }
                    element = convertAnnotation(evt.annotation);
                    if (!element.id) {
                        element.id = guid();
                    }
                    elements.push(element);
                    annotations.push(evt.annotation);

                    if (options.trigger) {
                        events.trigger('g:annotationCreated', element, evt.annotation, opts);
                    }

                    layer.removeAllAnnotations();
                    layer.geoOff(window.geo.event.annotation.state);
                    defer.resolve(elements, annotations, opts);
                }
            );
            layer.mode(type, undefined, options.modeOptions);
            layer.geoOn(window.geo.event.annotation.mode, (evt) => {
                layer.geoOff(window.geo.event.annotation.state);
                layer.geoOff(window.geo.event.annotation.mode);
                if (options.signalModeChange) {
                    events.trigger('li:drawModeChange', {event: evt});
                }
                defer.reject();
            });
            return defer.promise();
        },

        setGlobalAnnotationOpacity: function (opacity) {
            this._globalAnnotationOpacity = opacity;
            if (this.featureLayer) {
                this.featureLayer.opacity(opacity);
            }
            Object.values(this._annotations).forEach((annot) => annot.features.forEach((feature) => {
                if (feature._ownLayer) {
                    feature.layer().opacity(opacity);
                }
            }));
            _.each(this._annotations, (annotation) => {
                _.each(annotation.overlays, (overlay) => {
                    const overlayLayer = this.viewer.layers().find((layer) => layer.id() === overlay.id);
                    if (overlayLayer) {
                        const overlayOpacity = overlay.opacity || 1;
                        overlayLayer.opacity(opacity * overlayOpacity);
                    }
                });
            });
            return this;
        },

        setGlobalAnnotationFillOpacity: function (opacity) {
            this._globalAnnotationFillOpacity = opacity;
            if (this.featureLayer) {
                _.each(this._annotations, (layer, annotationId) => {
                    const features = layer.features;
                    this._mutateFeaturePropertiesForHighlight(annotationId, features);
                });
                this.viewer.scheduleAnimationFrame(this.viewer.draw);
            }
            return this;
        },

        _setEventTypes: function () {
            var events = window.geo.event.feature;
            this._eventTypes = {
                [events.mousedown]: 'g:mouseDownAnnotation',
                [events.mouseup]: 'g:mouseUpAnnotation',
                [events.mouseclick]: 'g:mouseClickAnnotation',
                [events.mouseoff]: 'g:mouseOffAnnotation',
                [events.mouseon]: 'g:mouseOnAnnotation',
                [events.mouseover]: 'g:mouseOverAnnotation',
                [events.mouseout]: 'g:mouseOutAnnotation'
            };
        },

        _onMouseFeature: function (evt, overlay, overlayLayer) {
            var properties = evt.data.properties || {};
            var eventType;

            if (!this._eventTypes) {
                this._setEventTypes();
            }
            if (properties.element && properties.annotation) {
                eventType = this._eventTypes[evt.event];

                if (eventType) {
                    this.trigger(
                        eventType,
                        properties.element,
                        properties.annotation,
                        evt
                    );
                }
            } else if (overlay && overlayLayer) {
                // handle events for overlay layers like pixelmaps
                eventType = this._eventTypes[evt.event];
                if (eventType) {
                    const overlayEventType = eventType + 'Overlay';
                    this.trigger(overlayEventType, overlay, overlayLayer, evt);
                }
            }
        },

        _guid: guid
    };
};

export default GeojsImageViewerWidgetExtension;<|MERGE_RESOLUTION|>--- conflicted
+++ resolved
@@ -1,13 +1,3 @@
-<<<<<<< HEAD
-=======
-import $ from 'jquery';
-import _ from 'underscore';
-import Backbone from 'backbone';
-import events from '@girder/core/events';
-import {wrap} from '@girder/core/utilities/PluginUtils';
-import {restRequest, getApiRoot} from '@girder/core/rest';
-
->>>>>>> 17e7c956
 import convertAnnotation from '../../annotations/geojs/convert';
 
 const $ = girder.$;
@@ -15,7 +5,7 @@
 const Backbone = girder.Backbone;
 const events = girder.events;
 const {wrap} = girder.utilities.PluginUtils;
-const {restRequest} = girder.rest;
+const {restRequest, getApiRoot} = girder.rest;
 
 /**
  * Generate a new "random" element id (24 random 16 digits).
