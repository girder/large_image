import * as geometry from './geometry';
import * as defaults from './defaults';
import style from './style';

<<<<<<< HEAD
const _ = girder._;

function convertOne(properties) {
=======
function convertOne(properties, levels) {
>>>>>>> b0069b39
    return function (annotation, key) {
        if (('' + key).startsWith('_')) {
            return;
        }
        const type = annotation.type;
        annotation = _.defaults({}, annotation, defaults[type] || {});
        if (!_.has(geometry, type)) {
            return;
        }
        const geom = geometry[type](annotation);
        return {
            type: 'Feature',
            id: annotation.id,
            geometry: {type: geom.type, coordinates: geom.coordinates},
            properties: _.extend({element: annotation, annotationType: geom.annotationType}, properties, style(annotation, levels))
        };
    };
}

export default function convert(json, properties = {}, levels) {
    const features = _.chain(json)
        .mapObject(convertOne(properties, levels))
        .compact()
        .value();

    return {
        type: 'FeatureCollection',
        features
    };
}<|MERGE_RESOLUTION|>--- conflicted
+++ resolved
@@ -2,13 +2,9 @@
 import * as defaults from './defaults';
 import style from './style';
 
-<<<<<<< HEAD
 const _ = girder._;
 
-function convertOne(properties) {
-=======
 function convertOne(properties, levels) {
->>>>>>> b0069b39
     return function (annotation, key) {
         if (('' + key).startsWith('_')) {
             return;
