--- conflicted
+++ resolved
@@ -10,8 +10,6 @@
 const {restRequest} = girder.rest;
 const MetadataMixin = girder.models.MetadataMixin;
 
-<<<<<<< HEAD
-=======
 const PropsDefaults = {
     default: {
         fillColor: {r: 1, g: 120 / 255, b: 0},
@@ -60,7 +58,6 @@
     });
 }
 
->>>>>>> 0d4084e3
 /**
  * Define a backbone model representing an annotation.
  * An annotation contains zero or more "elements" or
