--- conflicted
+++ resolved
@@ -4,13 +4,12 @@
 
 import style from '../annotations/style.js';
 
-<<<<<<< HEAD
 const _ = girder._;
 const AccessControlledModel = girder.models.AccessControlledModel;
 const {getCurrentUser} = girder.auth;
 const {restRequest} = girder.rest;
 const MetadataMixin = girder.models.MetadataMixin;
-=======
+
 const PropsDefaults = {
     default: {
         fillColor: {r: 1, g: 120 / 255, b: 0},
@@ -58,7 +57,6 @@
         }
     });
 }
->>>>>>> 3bd881d9
 
 /**
  * Define a backbone model representing an annotation.
