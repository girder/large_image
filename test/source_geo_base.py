import glob
import io
import json
import os

import numpy as np
import PIL.Image
import PIL.ImageChops
import pytest

from large_image import constants
from large_image.exceptions import TileSourceError, TileSourceInefficientError
from large_image.tilesource.utilities import ImageBytes

from . import utilities
from .datastore import datastore


class _BaseGeoTests:

    def _assertImageMatches(self, image, testRootName, saveTestImageFailurePath='/tmp'):
        """
        Check if an image matches any of a set of images.

        Adapted from:
        https://stackoverflow.com/questions/35176639/compare-images-python-pil

        :param image: PIL image to compare or a binary string of the image.
        :param testRootName: base name of the images to test.  These images are
            globbed in test_files/<testRootName>*.png.
        :param saveTestImageFailurePath: if the image doesn't match any of the
            test images, if this value is set, save the image to make it easier
            to determine why it failed.
        """
        if isinstance(image, bytes):
            image = PIL.Image.open(io.BytesIO(image))
        image = image.convert('RGBA')
        testDir = os.path.dirname(os.path.realpath(__file__))
        testImagePaths = glob.glob(os.path.join(
            testDir, 'test_files', testRootName + '*.png'))
        testImages = [PIL.Image.open(testImagePath).convert('RGBA')
                      for testImagePath in testImagePaths]
        diffs = [PIL.ImageChops.difference(image, testImage).getbbox()
                 for testImage in testImages]
        if None not in diffs and saveTestImageFailurePath:
            image.save(os.path.join(saveTestImageFailurePath, testRootName + '_test.png'))
        assert None in diffs

    def testTileFromGeotiffs(self):
        testDir = os.path.dirname(os.path.realpath(__file__))
        imagePath = os.path.join(testDir, 'test_files', 'rgb_geotiff.tiff')
        source = self.basemodule.open(imagePath)
        tileMetadata = source.getMetadata()

        assert tileMetadata['tileWidth'] == 256
        assert tileMetadata['tileHeight'] == 256
        assert tileMetadata['sizeX'] == 256
        assert tileMetadata['sizeY'] == 256
        assert tileMetadata['levels'] == 1
        assert tileMetadata['bounds']['xmax'] == 597915.0
        assert tileMetadata['bounds']['xmin'] == 367185.0
        assert tileMetadata['bounds']['ymax'] == 3788115.0
        assert tileMetadata['bounds']['ymin'] == 3552885.0
        # assert (tileMetadata['bounds']['srs'].strip() ==
        #         '+proj=utm +zone=11 +datum=WGS84 +units=m +no_defs')
        # assert tileMetadata["bounds"]["srs"].lower() == "epsg:32611"
        assert tileMetadata['geospatial']
        # Check that we read some band data, too
        assert len(tileMetadata['bands']) == 3
        assert tileMetadata['bands'][2]['interpretation'] == 'green'
        assert tileMetadata['bands'][2]['max'] == 212.0  # NOTE: approx value true is 240
        assert tileMetadata['bands'][2]['min'] == 0.0

        # Getting the metadata with a specified projection will be different
        source = self.basemodule.open(
            imagePath, projection='EPSG:3857')
        tileMetadata = source.getMetadata()

        assert tileMetadata['tileWidth'] == 256
        assert tileMetadata['tileHeight'] == 256
        assert tileMetadata['sizeX'] == 65536
        assert tileMetadata['sizeY'] == 65536
        assert tileMetadata['levels'] == 9
        assert tileMetadata['bounds']['xmax'] == pytest.approx(-12906033, 1)
        assert tileMetadata['bounds']['xmin'] == pytest.approx(-13184900, 1)
        assert tileMetadata['bounds']['ymax'] == pytest.approx(4059661, 1)
        assert tileMetadata['bounds']['ymin'] == pytest.approx(3777034, 1)
        assert tileMetadata['bounds']['srs'].lower() == 'epsg:3857'
        assert tileMetadata['geospatial']

        source = self.basemodule.open(
            imagePath, projection='EPSG:3857', style={'band': -1}, encoding='PNG')
        image = source.getTile(89, 207, 9)
        self._assertImageMatches(image, 'geotiff_9_89_207')

    def testTileStyleFromGeotiffs(self):
        testDir = os.path.dirname(os.path.realpath(__file__))
        imagePath = os.path.join(testDir, 'test_files', 'rgb_geotiff.tiff')
        style = {'band': 1, 'min': 0, 'max': 100,
                 'scheme': 'discrete',
                 'palette': 'matplotlib.Plasma_6'}
        source = self.basemodule.open(
            imagePath, projection='EPSG:3857', style=style)
        image = source.getTile(22, 51, 7, encoding='PNG')
        self._assertImageMatches(image, 'geotiff_style_7_22_51')

    def testTileLinearStyleFromGeotiffs(self):
        testDir = os.path.dirname(os.path.realpath(__file__))
        imagePath = os.path.join(testDir, 'test_files', 'rgb_geotiff.tiff')
        style = {'band': 1, 'min': 0, 'max': 100,
                 'palette': 'matplotlib.Plasma_6',
                 'scheme': 'linear'}
        source = self.basemodule.open(
            imagePath, projection='EPSG:3857', style=style, encoding='PNG')
        image = source.getTile(22, 51, 7)
        self._assertImageMatches(image, 'geotiff_style_linear_7_22_51')

    def testTileStyleBadInput(self):
        def _assertStyleResponse(imagePath, style, message):
            with pytest.raises((TileSourceError, ValueError), match=message):
                source = self.basemodule.open(
                    imagePath, projection='EPSG:3857', style=style, encoding='PNG')
                source.getTile(22, 51, 7)

        testDir = os.path.dirname(os.path.realpath(__file__))
        imagePath = os.path.join(testDir, 'test_files', 'rgb_geotiff.tiff')

        _assertStyleResponse(imagePath, {
            'band': 1.1,
        }, 'Band has to be a positive integer, -1, or a band interpretation found in the source.')

        _assertStyleResponse(imagePath, {
            'band': 500,
        }, 'Band has to be a positive integer, -1, or a band interpretation found in the source.')

        _assertStyleResponse(imagePath, {
            'band': 1,
            'palette': 'nonexistent.palette',
        }, 'cannot be used as a color palette')

        _assertStyleResponse(imagePath, ['style'],
                             'Style is not a valid json object.')

    def testThumbnailFromGeotiffs(self):
        testDir = os.path.dirname(os.path.realpath(__file__))
        imagePath = os.path.join(testDir, 'test_files', 'rgb_geotiff.tiff')
        source = self.basemodule.open(imagePath)
        # We get a thumbnail without a projection
        image, mimeType = source.getThumbnail(encoding='PNG')
        assert isinstance(image, ImageBytes)
        assert image[:len(utilities.PNGHeader)] == utilities.PNGHeader
        image, mimeType = source.getThumbnail(encoding='JPEG')
        assert isinstance(image, ImageBytes)
        assert image[:len(utilities.JPEGHeader)] == utilities.JPEGHeader
        # We get a different thumbnail with a projection
        source = self.basemodule.open(imagePath, projection='EPSG:3857')
        image2, mimeType = source.getThumbnail(encoding='PNG')
        assert isinstance(image2, ImageBytes)
        assert image2[:len(utilities.PNGHeader)] == utilities.PNGHeader
        assert image != image2

    def testPixel(self):
        testDir = os.path.dirname(os.path.realpath(__file__))
        imagePath = os.path.join(testDir, 'test_files', 'rgb_geotiff.tiff')

        # Test in pixel coordinates
        source = self.basemodule.open(imagePath)
        pixel = source.getPixel(region={'left': 212, 'top': 198})
        assert 'value' in pixel
        pixel.pop('value')
        assert pixel == {
            'r': 76, 'g': 78, 'b': 77, 'a': 255, 'bands': {1: 62.0, 2: 65.0, 3: 66.0}}
        pixel = source.getPixel(region={'left': 2120, 'top': 198})
        assert pixel == {}

        # Test with a projection
        source = self.basemodule.open(imagePath, projection='EPSG:3857')
        pixel = source.getPixel(region={'left': -13132910, 'top': 4010586, 'units': 'projection'})
        pixel.pop('value')
        assert pixel == {
            'r': 94, 'g': 98, 'b': 99, 'a': 255, 'bands': {1: 77.0, 2: 82.0, 3: 84.0}}

        # Test with styles
        style = {'band': 1, 'min': 0, 'max': 100,
                 'palette': 'matplotlib.Plasma_6'}
        source = self.basemodule.open(
            imagePath, projection='EPSG:3857', style=style)
        pixel = source.getPixel(region={'left': -13132910, 'top': 4010586, 'units': 'projection'})
        pixel.pop('value')
        assert pixel == {
            'r': 247, 'g': 156, 'b': 60, 'a': 255, 'bands': {1: 77.0, 2: 82.0, 3: 84.0}}

        # Test with palette as an array of colors
        style = {'band': 1, 'min': 0, 'max': 100,
                 'palette': ['#0000ff', '#00ff00', '#ff0000']}
        source = self.basemodule.open(
            imagePath, projection='EPSG:3857', style=style)
        pixel = source.getPixel(region={'left': -13132910, 'top': 4010586, 'units': 'projection'})
        pixel.pop('value')
        assert pixel == {
            'r': 137, 'g': 117, 'b': 0, 'a': 255, 'bands': {1: 77.0, 2: 82.0, 3: 84.0}}

        # Test with projection units
        source = self.basemodule.open(imagePath, projection='EPSG:3857')
        pixel = source.getPixel(region={'left': -13132910, 'top': 4010586, 'units': 'EPSG:3857'})
        pixel.pop('value')
        assert pixel == {
            'r': 94, 'g': 98, 'b': 99, 'a': 255, 'bands': {1: 77.0, 2: 82.0, 3: 84.0}}
        pixel = source.getPixel(region={'left': -117.975, 'top': 33.865, 'units': 'WGS84'})
        pixel.pop('value')
        assert pixel == {
            'r': 94, 'g': 98, 'b': 99, 'a': 255, 'bands': {1: 77.0, 2: 82.0, 3: 84.0}}
        # When the tile has a different projection, the pixel is the same as
        # the band values.
        source = self.basemodule.open(imagePath)
        pixel = source.getPixel(region={'left': -13132910, 'top': 4010586, 'units': 'EPSG:3857'})
        pixel.pop('value')
        assert pixel == {
            'r': 94, 'g': 98, 'b': 99, 'a': 255, 'bands': {1: 77.0, 2: 82.0, 3: 84.0}}

        # Make sure pixel return value is JSON serializable
        assert json.dumps(pixel)

    def testSourceErrors(self):
        testDir = os.path.dirname(os.path.realpath(__file__))
        imagePath = os.path.join(testDir, 'test_files', 'rgb_geotiff.tiff')
        with pytest.raises(TileSourceError, match='must not be geographic'):
            self.basemodule.open(imagePath, 'EPSG:4326')
        imagePath = os.path.join(testDir, 'test_files', 'zero_gi.tif')
        with pytest.raises(TileSourceError, match='cannot be opened via'):
            self.basemodule.open(imagePath)
        imagePath = os.path.join(testDir, 'test_files', 'yb10kx5k.png')
        with pytest.raises(TileSourceError, match='does not have a projected scale'):
            self.basemodule.open(imagePath)

    def testStereographicProjection(self):
        testDir = os.path.dirname(os.path.realpath(__file__))
        imagePath = os.path.join(testDir, 'test_files', 'rgb_geotiff.tiff')
        # We will fail if we ask for a stereographic projection and don't
        # specify unitsPerPixel
        with pytest.raises(TileSourceError, match='unitsPerPixel must be specified'):
            self.basemodule.open(imagePath, 'EPSG:3411')
        # But will pass if unitsPerPixel is specified
        self.basemodule.open(imagePath, 'EPSG:3411', unitsPerPixel=150000)

    def testConvertProjectionUnits(self):
        testDir = os.path.dirname(os.path.realpath(__file__))
        imagePath = os.path.join(testDir, 'test_files', 'rgb_geotiff.tiff')
        tsNoProj = self.basemodule.open(imagePath)

        result = tsNoProj._convertProjectionUnits(
            -13024380, 3895303, None, None, None, None, 'EPSG:3857')
        assert result[0] == pytest.approx(147, 1)
        assert result[1] == pytest.approx(149, 1)
        assert result[2:] == (None, None, None, None, 'base_pixels')

        result = tsNoProj._convertProjectionUnits(
            None, None, -13080040, 3961860, None, None, 'EPSG:3857')
        assert result[2] == pytest.approx(96, 1)
        assert result[3] == pytest.approx(88, 1)
        assert result[:2] == (None, None)
        result = tsNoProj._convertProjectionUnits(
            -117.5, 33, None, None, 0.5, 0.5, 'EPSG:4326')
        assert result[0] == pytest.approx(96, 1)
        assert result[1] == pytest.approx(149, 1)
        assert result[2] == pytest.approx(147, 1)
        assert result[3] == pytest.approx(89, 1)
        result = tsNoProj._convertProjectionUnits(
            None, None, -117, 33.5, 0.5, 0.5, 'EPSG:4326')
        assert result[0] == pytest.approx(96, 1)
        assert result[1] == pytest.approx(149, 1)
        assert result[2] == pytest.approx(147, 1)
        assert result[3] == pytest.approx(89, 1)
        result = tsNoProj._convertProjectionUnits(
            -117.5, 33, None, None, 0.5, 0.5, 'EPSG:4326', unitsWH='base_pixels')
        assert result[0] == pytest.approx(96, 1)
        assert result[1] == pytest.approx(149, 1)
        assert result[2:] == (None, None, 0.5, 0.5, 'base_pixels')

        with pytest.raises(TileSourceError, match='Cannot convert'):
            tsNoProj._convertProjectionUnits(
                -117.5, None, -117, None, None, None, 'EPSG:4326')

        tsProj = self.basemodule.open(imagePath, projection='EPSG:3857')
        result = tsProj._convertProjectionUnits(
            -13024380, 3895303, None, None, None, None, 'EPSG:3857')
        assert result[0] == pytest.approx(-13024380, 1)
        assert result[1] == pytest.approx(3895303, 1)
        assert result[2:] == (None, None, None, None, 'projection')

    def testGuardAgainstBadLatLong(self):
        testDir = os.path.dirname(os.path.realpath(__file__))
        imagePath = os.path.join(testDir, 'test_files', 'global_dem.tif')
        source = self.basemodule.open(imagePath)
        bounds = source.getBounds(srs='EPSG:4326')

        assert bounds['xmin'] == -180
        assert bounds['xmax'] == 180
        assert bounds['ymin'] == -89.99583333
        assert bounds['ymax'] == 90


class _GDALBaseSourceTest(_BaseGeoTests):

    def testPalettizedGeotiff(self):
        imagePath = datastore.fetch('landcover_sample_1000.tif')
        source = self.basemodule.open(imagePath)
        tileMetadata = source.getMetadata()
        assert tileMetadata['tileWidth'] == 256
        assert tileMetadata['tileHeight'] == 256
        assert tileMetadata['sizeX'] == 687
        assert tileMetadata['sizeY'] == 509
        assert tileMetadata['levels'] == 3
        # assert tileMetadata['bounds']['srs'].strip().startswith(
        #     '+proj=aea +lat_0=23 +lon_0=-96 +lat_1=29.5 +lat_2=45.5 +x_0=0 +y_0=0')
        # assert tileMetadata["bounds"]["srs"].lower() == "epsg:5070"
        assert tileMetadata['geospatial']
        assert len(tileMetadata['bands']) == 1
        assert tileMetadata['bands'][1]['interpretation'] == 'palette'
        # Getting the metadata with a specified projection will be different
        source = self.basemodule.open(
            imagePath, projection='EPSG:3857', encoding='PNG')
        tileMetadata = source.getMetadata()
        assert tileMetadata['tileWidth'] == 256
        assert tileMetadata['tileHeight'] == 256
        assert tileMetadata['sizeX'] == 65536
        assert tileMetadata['sizeY'] == 65536
        assert tileMetadata['levels'] == 9
        assert tileMetadata['bounds']['xmax'] == pytest.approx(-7837888, 1)
        assert tileMetadata['bounds']['xmin'] == pytest.approx(-8909162, 1)
        assert tileMetadata['bounds']['ymax'] == pytest.approx(5755717, 1)
        assert tileMetadata['bounds']['ymin'] == pytest.approx(4876273, 1)
        assert tileMetadata['bounds']['srs'].lower() == 'epsg:3857'
        assert tileMetadata['geospatial']
        image = source.getTile(37, 46, 7)
        image = PIL.Image.open(io.BytesIO(image))
        image = np.asarray(image)
        assert list(image[0, 0, :]) == [0, 0, 0, 0]
        assert list(image[255, 0, :]) == [221, 201, 201, 255]

    def testRetileProjection(self):
        imagePath = datastore.fetch('landcover_sample_1000.tif')
        ts = self.basemodule.open(imagePath, projection='EPSG:3857')
        ti = ts.getSingleTile(tile_size=dict(width=1000, height=1000), tile_position=1000)
        assert ti['tile'].size == 3000000
        tile = ts.getTile(1178, 1507, 12)
        assert len(tile) > 1000

    def testInternalMetadata(self):
        testDir = os.path.dirname(os.path.realpath(__file__))
        imagePath = os.path.join(testDir, 'test_files', 'rgb_geotiff.tiff')
        source = self.basemodule.open(imagePath)
        metadata = source.getInternalMetadata()
        assert metadata['driverShortName'] == 'GTiff'

    def testGetRegionWithProjection(self):
        imagePath = datastore.fetch('landcover_sample_1000.tif')
        ts = self.basemodule.open(imagePath, projection='EPSG:3857')
        region, _ = ts.getRegion(
            output=dict(maxWidth=1024, maxHeight=1024),
            format=constants.TILE_FORMAT_NUMPY,
        )
        assert region.shape == (1024, 1024, 3)
        region, _ = ts.getRegion(
            region=dict(
                top=39.45,
                left=-79.25,
                bottom=39.377943,
                right=-79.366177,
                units='EPSG:4326',
            ),
            format=constants.TILE_FORMAT_NUMPY,
        )
        assert region.shape == (17, 21, 3)
        region, _ = ts.getRegion(
            region=dict(
                top=39.45,
                left=-79.25,
                units='EPSG:4326',
                width=10,
                height=8,
                unitsWH='kilometer',
            ),
            format=constants.TILE_FORMAT_NUMPY,
        )
        assert region.shape == (17, 21, 3)
        region, _ = ts.getRegion(
            region=dict(
                bottom=39.377943,
                right=-79.366177,
                units='EPSG:4326',
                width=10,
                height=8,
                unitsWH='kilometer',
            ),
            format=constants.TILE_FORMAT_NUMPY,
        )
        assert region.shape == (17, 21, 3)
<<<<<<< HEAD
=======

    def testGetRegionWithoutProjection(self):
        imagePath = datastore.fetch('TC_NG_SFBay_US_Geo_COG.tif')
        ts = self.basemodule.open(imagePath)
        region, _ = ts.getRegion(
            region=dict(
                top=37.84,
                left=-122.49,
                units='EPSG:4326',
                width=4000000,
                height=4000000,
                unitsWH='mm'),
            format='numpy',
        )
        assert region.shape == (289, 289, 4)
        region, _ = ts.getRegion(
            region=dict(
                top=37.84,
                left=-122.49,
                units='EPSG:4326',
                width=4000,
                height=4000,
                unitsWH='m'),
            format='numpy',
        )
        assert region.shape == (289, 289, 4)
        region, _ = ts.getRegion(
            region=dict(
                top=37.84,
                left=-122.49,
                units='EPSG:4326',
                width=4,
                height=4,
                unitsWH='km'),
            format='numpy',
        )
        assert region.shape == (289, 289, 4)
>>>>>>> 30916655

    def testGCPProjection(self):
        imagePath = datastore.fetch('region_gcp.tiff')
        source = self.basemodule.open(imagePath)
        tileMetadata = source.getMetadata()
        assert tileMetadata['tileWidth'] == 256
        assert tileMetadata['tileHeight'] == 256
        assert tileMetadata['sizeX'] == 1204
        assert tileMetadata['sizeY'] == 512
        assert tileMetadata['levels'] == 4
        assert tileMetadata['geospatial']

        source = self.basemodule.open(imagePath, projection='EPSG:3857')
        tileMetadata = source.getMetadata()
        assert tileMetadata['tileWidth'] == 256
        assert tileMetadata['tileHeight'] == 256
        assert tileMetadata['sizeX'] == 524288
        assert tileMetadata['sizeY'] == 524288
        assert tileMetadata['levels'] == 12
        assert tileMetadata['bounds']['xmax'] == pytest.approx(-10753925, 1)
        assert tileMetadata['bounds']['xmin'] == pytest.approx(-10871650, 1)
        assert tileMetadata['bounds']['ymax'] == pytest.approx(3949393, 1)
        assert tileMetadata['bounds']['ymin'] == pytest.approx(3899358, 1)
        assert tileMetadata['bounds']['srs'].lower() == 'epsg:3857'
        assert tileMetadata['geospatial']

    def testFileWithoutProjection(self):
        imagePath = datastore.fetch('oahu-dense.tiff')
        ts = self.basemodule.open(imagePath, projection='EPSG:3857')
        tileMetadata = ts.getMetadata()
        assert tileMetadata['bounds']['xmax'] == pytest.approx(-17548722, 1)
        assert tileMetadata['bounds']['xmin'] == pytest.approx(-17620245, 1)
        assert tileMetadata['bounds']['ymax'] == pytest.approx(2477890, 1)
        assert tileMetadata['bounds']['ymin'] == pytest.approx(2420966, 1)
        assert 'epsg:3857' in tileMetadata['bounds']['srs'].lower()

    def testMatplotlibPalette(self):
        testDir = os.path.dirname(os.path.realpath(__file__))
        imagePath = os.path.join(testDir, 'test_files', 'rgb_geotiff.tiff')
        style = json.dumps({'band': 1, 'min': 0, 'max': 100,
                            'palette': 'viridis'})
        source = self.basemodule.open(
            imagePath, projection='EPSG:3857', style=style, encoding='PNG')
        image = source.getTile(22, 51, 7)
        image = PIL.Image.open(io.BytesIO(image))
        image = np.asarray(image)
        assert list(image[0, 0, :]) == [68, 1, 84, 0]

    def testHttpVfsPath(self):
        imagePath = datastore.get_url('landcover_sample_1000.tif')
        source = self.basemodule.open(
            imagePath, projection='EPSG:3857', encoding='PNG')
        tileMetadata = source.getMetadata()
        assert tileMetadata['tileWidth'] == 256
        assert tileMetadata['tileHeight'] == 256
        assert tileMetadata['sizeX'] == 65536
        assert tileMetadata['sizeY'] == 65536
        assert tileMetadata['levels'] == 9
        assert tileMetadata['bounds']['xmax'] == pytest.approx(-7837888, 1)
        assert tileMetadata['bounds']['xmin'] == pytest.approx(-8909162, 1)
        assert tileMetadata['bounds']['ymax'] == pytest.approx(5755717, 1)
        assert tileMetadata['bounds']['ymin'] == pytest.approx(4876273, 1)
        assert tileMetadata['bounds']['srs'].lower() == 'epsg:3857'
        assert tileMetadata['geospatial']

    def testVfsCogValidation(self):
        imagePath = datastore.get_url('TC_NG_SFBay_US_Geo_COG.tif')
        source = self.basemodule.open(
            imagePath, projection='EPSG:3857', encoding='PNG')
        assert source.validateCOG()
        imagePath = datastore.get_url('TC_NG_SFBay_US_Geo.tif')
        source = self.basemodule.open(
            imagePath, projection='EPSG:3857', encoding='PNG')
        with pytest.raises(TileSourceInefficientError):
            source.validateCOG()

    def testNoData(self):
        imagePath = datastore.get_url('TC_NG_SFBay_US_Geo_COG.tif')
        source = self.basemodule.open(
            imagePath, projection='EPSG:3857',
            style={'bands': [{'band': 1, 'max': '100', 'min': '5', 'nodata': '0'}]})
        assert source.getThumbnail()[0]
        source = self.basemodule.open(
            imagePath, projection='EPSG:3857',
            style={'bands': [{'band': 1, 'max': 100, 'min': 5, 'nodata': 0}]})
        assert source.getThumbnail()[0]

    def testScale(self):
        imagePath = datastore.get_url('TC_NG_SFBay_US_Geo_COG.tif')
        source = self.basemodule.open(imagePath)
        assert 13500 < source.metadata['mm_x'] < 14000

    def testGetTiledRegionWithProjection(self):
        imagePath = datastore.fetch('landcover_sample_1000.tif')
        ts = self.basemodule.open(imagePath, projection='EPSG:3857')
        # This gets the whole world
        region, _ = ts.getRegion(output=dict(maxWidth=1024, maxHeight=1024),
                                 encoding='TILED')
        result = self.basemodule.open(str(region))
        tileMetadata = result.getMetadata()
        assert tileMetadata['bounds']['xmax'] == pytest.approx(20037508, 1)
        assert tileMetadata['bounds']['xmin'] == pytest.approx(-20037508, 1)
        assert tileMetadata['bounds']['ymax'] == pytest.approx(20037508, 1)
        assert tileMetadata['bounds']['ymin'] == pytest.approx(-20037508, 1)
        assert tileMetadata['bounds']['srs']
        region.unlink()

        # Ask for a smaller part
        region, _ = ts.getRegion(
            output=dict(maxWidth=1024, maxHeight=1024),
            region=dict(left=-8622811, right=-8192317, bottom=5294998,
                        top=5477835, units='projection'),
            encoding='TILED')
        result = self.basemodule.open(str(region))
        tileMetadata = result.getMetadata()
        assert tileMetadata['bounds']['xmax'] == pytest.approx(-8192215, 1)
        assert tileMetadata['bounds']['xmin'] == pytest.approx(-8622708, 1)
        assert tileMetadata['bounds']['ymax'] == pytest.approx(5477783, 1)
        assert tileMetadata['bounds']['ymin'] == pytest.approx(5294946, 1)
        assert tileMetadata['bounds']['srs']
        region.unlink()

    def testIsGeospaital(self):
        testDir = os.path.dirname(os.path.realpath(__file__))
        imagePath = os.path.join(testDir, 'test_files', 'rgb_geotiff.tiff')
        assert self.baseclass.isGeospatial(imagePath) is True
        imagePath = os.path.join(testDir, 'test_files', 'test_L_16.png')
        assert self.baseclass.isGeospatial(imagePath) is False<|MERGE_RESOLUTION|>--- conflicted
+++ resolved
@@ -396,8 +396,6 @@
             format=constants.TILE_FORMAT_NUMPY,
         )
         assert region.shape == (17, 21, 3)
-<<<<<<< HEAD
-=======
 
     def testGetRegionWithoutProjection(self):
         imagePath = datastore.fetch('TC_NG_SFBay_US_Geo_COG.tif')
@@ -435,7 +433,6 @@
             format='numpy',
         )
         assert region.shape == (289, 289, 4)
->>>>>>> 30916655
 
     def testGCPProjection(self):
         imagePath = datastore.fetch('region_gcp.tiff')
