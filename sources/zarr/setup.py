--- conflicted
+++ resolved
@@ -58,17 +58,11 @@
     ],
     install_requires=[
         f'large-image{limit_version}',
-<<<<<<< HEAD
         # Pin zarr < 3.0 due to refactoring of stores:
         # https://github.com/zarr-developers/zarr-python/issues/1274
         'zarr<3',
         # numcodecs and imagecodecs had been required by zarr, but now needs to be asked for
         'imagecodecs',
-=======
-        # zarr 3 removes the SQLiteStore
-        'zarr<3',
-        # numcodecs had been required by zarr, but now needs to be asked for
->>>>>>> 5e77521c
         'numcodecs',
         # Without imagecodecs-numcodecs, some jpeg encoded data cannot be read
         'imagecodecs-numcodecs!=2024.9.22',
