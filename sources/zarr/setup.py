import os

from setuptools import find_packages, setup

description = 'A OME Zarr tilesource for large_image.'
long_description = description + '\n\nSee the large-image package for more details.'


def prerelease_local_scheme(version):
    """
    Return local scheme version unless building on master in CircleCI.

    This function returns the local scheme version number
    (e.g. 0.0.0.dev<N>+g<HASH>) unless building on CircleCI for a
    pre-release in which case it ignores the hash and produces a
    PEP440 compliant pre-release version number (e.g. 0.0.0.dev<N>).
    """
    from setuptools_scm.version import get_local_node_and_date

    if os.getenv('CIRCLE_BRANCH') in ('master',):
        return ''
    return get_local_node_and_date(version)


try:
    from setuptools_scm import get_version

    version = get_version(root='../..', local_scheme=prerelease_local_scheme)
    limit_version = (
        f'>={version}' if '+' not in version and not os.getenv('TOX_ENV_NAME') else ''
    )
except (ImportError, LookupError):
    limit_version = ''

setup(
    name='large-image-source-zarr',
    use_scm_version={
        'root': '../..',
        'local_scheme': prerelease_local_scheme,
        'fallback_version': '0.0.0',
    },
    description=description,
    long_description=long_description,
    long_description_content_type='text/x-rst',
    license='Apache Software License 2.0',
    author='Kitware, Inc.',
    author_email='kitware@kitware.com',
    classifiers=[
        'Development Status :: 5 - Production/Stable',
        'License :: OSI Approved :: Apache Software License',
        'Programming Language :: Python :: 3',
        'Programming Language :: Python :: 3.8',
        'Programming Language :: Python :: 3.9',
        'Programming Language :: Python :: 3.10',
        'Programming Language :: Python :: 3.11',
        'Programming Language :: Python :: 3.12',
        'Programming Language :: Python :: 3.13',
    ],
    install_requires=[
        f'large-image{limit_version}',
        # Pin zarr < 3.0 due to refactoring of stores:
        # https://github.com/zarr-developers/zarr-python/issues/1274
        'zarr<3',
<<<<<<< HEAD
        # numcodecs and imagecodecs had been required by zarr, but now needs to be asked for
        'imagecodecs',
        'numcodecs',
=======
        # numcodecs had been required by zarr, but now needs to be asked for
        # 0.16 requires zarr 3 (but does specify such)
        'numcodecs<0.16',
>>>>>>> 0df35eab
        # Without imagecodecs-numcodecs, some jpeg encoded data cannot be read
        'imagecodecs-numcodecs!=2024.9.22',
    ],
    extras_require={
        'girder': f'girder-large-image{limit_version}',
        'all': [
            'large-image-converter',
        ],
    },
    keywords='large_image, tile source',
    packages=find_packages(exclude=['test', 'test.*']),
    url='https://github.com/girder/large_image',
    python_requires='>=3.6',
    entry_points={
        'large_image.source': [
            'zarr = large_image_source_zarr:ZarrFileTileSource',
        ],
        'girder_large_image.source': [
            'zarr = large_image_source_zarr.girder_source:ZarrGirderTileSource',
        ],
    },
)<|MERGE_RESOLUTION|>--- conflicted
+++ resolved
@@ -61,15 +61,11 @@
         # Pin zarr < 3.0 due to refactoring of stores:
         # https://github.com/zarr-developers/zarr-python/issues/1274
         'zarr<3',
-<<<<<<< HEAD
         # numcodecs and imagecodecs had been required by zarr, but now needs to be asked for
         'imagecodecs',
-        'numcodecs',
-=======
         # numcodecs had been required by zarr, but now needs to be asked for
         # 0.16 requires zarr 3 (but does specify such)
         'numcodecs<0.16',
->>>>>>> 0df35eab
         # Without imagecodecs-numcodecs, some jpeg encoded data cannot be read
         'imagecodecs-numcodecs!=2024.9.22',
     ],
