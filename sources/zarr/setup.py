import os

from setuptools import find_packages, setup

description = 'A OME Zarr tilesource for large_image.'
long_description = description + '\n\nSee the large-image package for more details.'


def prerelease_local_scheme(version):
    """
    Return local scheme version unless building on master in CircleCI.

    This function returns the local scheme version number
    (e.g. 0.0.0.dev<N>+g<HASH>) unless building on CircleCI for a
    pre-release in which case it ignores the hash and produces a
    PEP440 compliant pre-release version number (e.g. 0.0.0.dev<N>).
    """
    from setuptools_scm.version import get_local_node_and_date

    if os.getenv('CIRCLE_BRANCH') in ('master', ):
        return ''
    else:
        return get_local_node_and_date(version)


try:
    from setuptools_scm import get_version

    version = get_version(root='../..', local_scheme=prerelease_local_scheme)
    limit_version = f'>={version}' if '+' not in version and not os.getenv('TOX_ENV_NAME') else ''
except (ImportError, LookupError):
    limit_version = ''

setup(
    name='large-image-source-zarr',
    use_scm_version={'root': '../..', 'local_scheme': prerelease_local_scheme,
                     'fallback_version': '0.0.0'},
    description=description,
    long_description=long_description,
    long_description_content_type='text/x-rst',
    license='Apache Software License 2.0',
    author='Kitware, Inc.',
    author_email='kitware@kitware.com',
    classifiers=[
        'Development Status :: 5 - Production/Stable',
        'License :: OSI Approved :: Apache Software License',
        'Programming Language :: Python :: 3',
        'Programming Language :: Python :: 3.8',
        'Programming Language :: Python :: 3.9',
        'Programming Language :: Python :: 3.10',
        'Programming Language :: Python :: 3.11',
        'Programming Language :: Python :: 3.12',
        'Programming Language :: Python :: 3.13',
    ],
    install_requires=[
        f'large-image{limit_version}',
        'zarr',
<<<<<<< HEAD
        # numcodecs and imagecodecs had been required by zarr, but now needs to be asked for
        'imagecodecs',
=======
        # numcodecs had been required by zarr, but now needs to be asked for
>>>>>>> ed31d088
        'numcodecs',
        # Without imagecodecs-numcodecs, some jpeg encoded data cannot be read
        'imagecodecs-numcodecs!=2024.9.22',
    ],
    extras_require={
        'girder': f'girder-large-image{limit_version}',
        'all': [
            'large-image-converter',
        ],
    },
    keywords='large_image, tile source',
    packages=find_packages(exclude=['test', 'test.*']),
    url='https://github.com/girder/large_image',
    python_requires='>=3.6',
    entry_points={
        'large_image.source': [
            'zarr = large_image_source_zarr:ZarrFileTileSource',
        ],
        'girder_large_image.source': [
            'zarr = large_image_source_zarr.girder_source:ZarrGirderTileSource',
        ],
    },
)<|MERGE_RESOLUTION|>--- conflicted
+++ resolved
@@ -55,12 +55,8 @@
     install_requires=[
         f'large-image{limit_version}',
         'zarr',
-<<<<<<< HEAD
         # numcodecs and imagecodecs had been required by zarr, but now needs to be asked for
         'imagecodecs',
-=======
-        # numcodecs had been required by zarr, but now needs to be asked for
->>>>>>> ed31d088
         'numcodecs',
         # Without imagecodecs-numcodecs, some jpeg encoded data cannot be read
         'imagecodecs-numcodecs!=2024.9.22',
