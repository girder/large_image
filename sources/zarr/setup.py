--- conflicted
+++ resolved
@@ -6,52 +6,18 @@
 long_description = description + '\n\nSee the large-image package for more details.'
 
 
-<<<<<<< HEAD
-def prerelease_local_scheme(version):
-    """
-    Return local scheme version unless building on master in CircleCI.
-
-    This function returns the local scheme version number
-    (e.g. 0.0.0.dev<N>+g<HASH>) unless building on CircleCI for a
-    pre-release in which case it ignores the hash and produces a
-    PEP440 compliant pre-release version number (e.g. 0.0.0.dev<N>).
-    """
-    from setuptools_scm.version import get_local_node_and_date
-
-    if os.getenv('CIRCLE_BRANCH') in ('master',):
-        return ''
-    return get_local_node_and_date(version)
-
-
-try:
-    from setuptools_scm import get_version
-
-    version = get_version(root='../..', local_scheme=prerelease_local_scheme)
-    limit_version = (
-        f'>={version}' if '+' not in version and not os.getenv('TOX_ENV_NAME') else ''
-    )
-=======
 try:
     from setuptools_scm import get_version
 
     version = get_version(root='../..')
     limit_version = f'>={version}' if '+' not in version and not os.getenv('TOX_ENV_NAME') else ''
->>>>>>> 55f6800d
 except (ImportError, LookupError):
     limit_version = ''
 
 setup(
     name='large-image-source-zarr',
-<<<<<<< HEAD
-    use_scm_version={
-        'root': '../..',
-        'local_scheme': prerelease_local_scheme,
-        'fallback_version': '0.0.0',
-    },
-=======
     use_scm_version={'root': '../..',
                      'fallback_version': '0.0.0'},
->>>>>>> 55f6800d
     description=description,
     long_description=long_description,
     long_description_content_type='text/x-rst',
