--- conflicted
+++ resolved
@@ -48,13 +48,8 @@
 from large_image.exceptions import (TileSourceError,
                                     TileSourceFileNotFoundError,
                                     TileSourceInefficientError)
-<<<<<<< HEAD
 from large_image.tilesource.geo import GeoFileTileSource
-from large_image.tilesource.utilities import getPaletteColors
-=======
-from large_image.tilesource import FileTileSource
 from large_image.tilesource.utilities import JSONDict, getPaletteColors
->>>>>>> 2bcc4f0c
 
 try:
     from importlib.metadata import PackageNotFoundError
