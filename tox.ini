--- conflicted
+++ resolved
@@ -33,11 +33,7 @@
   pytest-cov
   pytest-asyncio
   pytest-custom-exit-code
-<<<<<<< HEAD
-  pytest-girder>=5.0.0a4
-=======
   pytest-girder>=5.0.0a8
->>>>>>> f1b61ff3
   pytest-rerunfailures
   pytest-xdist
 allowlist_externals =
@@ -79,11 +75,7 @@
   pytest-cov
   pytest-asyncio
   pytest-custom-exit-code
-<<<<<<< HEAD
-  pytest-girder==5.0.0a4
-=======
   pytest-girder==5.0.0a8
->>>>>>> f1b61ff3
   pytest-rerunfailures
   pytest-xdist
 allowlist_externals = {[testenv:test]allowlist_externals}
@@ -103,11 +95,7 @@
   pytest-cov
   pytest-asyncio
   pytest-custom-exit-code
-<<<<<<< HEAD
-  pytest-girder==5.0.0a5.dev117
-=======
   pytest-girder==5.0.0a8
->>>>>>> f1b61ff3
   pytest-monkeytype
   pytest-rerunfailures
   pytest-xdist
