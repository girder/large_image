#############################################################################
#  Copyright Kitware Inc.
#
#  Licensed under the Apache License, Version 2.0 ( the "License" );
#  you may not use this file except in compliance with the License.
#  You may obtain a copy of the License at
#
#    http://www.apache.org/licenses/LICENSE-2.0
#
#  Unless required by applicable law or agreed to in writing, software
#  distributed under the License is distributed on an "AS IS" BASIS,
#  WITHOUT WARRANTIES OR CONDITIONS OF ANY KIND, either express or implied.
#  See the License for the specific language governing permissions and
#  limitations under the License.
#############################################################################

import datetime
import hashlib
import json
<<<<<<< HEAD
import logging
from pathlib import Path
=======
import os
>>>>>>> ed31d088
import re
import threading
import time
import warnings
from importlib.metadata import PackageNotFoundError
from importlib.metadata import version as _importlib_version

import yaml
from girder_jobs.constants import JobStatus
from girder_jobs.models.job import Job

import girder
import large_image
from girder import events
from girder.api import filter_logging
from girder.constants import AccessType, SortDir
from girder.exceptions import RestException, ValidationException
from girder.models.file import File
from girder.models.folder import Folder
from girder.models.group import Group
from girder.models.item import Item
from girder.models.notification import Notification
from girder.models.setting import Setting
from girder.models.upload import Upload
from girder.plugin import GirderPlugin, getPlugin, registerPluginStaticContent
from girder.settings import SettingDefault
from girder.utility import config, search, setting_utilities
from girder.utility.model_importer import ModelImporter

from . import constants, girder_tilesource
from .girder_tilesource import getGirderTileSource  # noqa
from .loadmodelcache import invalidateLoadModelCache
from .models.image_item import ImageItem
from .rest import addSystemEndpoints
from .rest.item_meta import InternalMetadataItemResource
from .rest.large_image_resource import LargeImageResource
from .rest.tiles import TilesItemResource

try:
    __version__ = _importlib_version(__name__)
except PackageNotFoundError:
    # package is not installed
    pass


logger = logging.getLogger(__name__)
mimetypes = None
_configWriteLock = threading.RLock()


# Girder 3 is pinned to use pymongo < 4; its warnings aren't relevant until
# that changes.
warnings.filterwarnings('ignore', category=UserWarning, module='pymongo')


def _postUpload(event):
    """
    Called when a file is uploaded. We check the parent item to see if it is
    expecting a large image upload, and if so we register this file as the
    result image.
    """
    fileObj = event.info['file']
    # There may not be an itemId (on thumbnails, for instance)
    if not fileObj.get('itemId'):
        return

    item = Item().load(fileObj['itemId'], force=True, exc=True)

    if item.get('largeImage', {}).get('expected') and (
            fileObj['name'].endswith('.tiff') or
            fileObj.get('mimeType') == 'image/tiff'):
        if fileObj.get('mimeType') != 'image/tiff':
            fileObj['mimeType'] = 'image/tiff'
            File().save(fileObj)
        del item['largeImage']['expected']
        item['largeImage']['fileId'] = fileObj['_id']
        item['largeImage']['sourceName'] = 'tiff'
        if fileObj['name'].endswith('.geo.tiff'):
            item['largeImage']['sourceName'] = 'gdal'
        Item().save(item)
        # If the job looks finished, update it once more to force notifications
        if 'jobId' in item['largeImage'] and item['largeImage'].get('notify'):
            job = Job().load(item['largeImage']['jobId'], force=True)
            if job and job['status'] == JobStatus.SUCCESS:
                Job().save(job)
    else:
        if 's3FinalizeRequest' in fileObj and 'itemId' in fileObj:
            logger.info(f'Checking if S3 upload of {fileObj["name"]} is a large image')

            localPath = File().getLocalFilePath(fileObj)
            for _ in range(300):
                size = os.path.getsize(localPath)
                if size == fileObj['size'] and len(
                        open(localPath, 'rb').read(500)) == min(size, 500):
                    break
                logger.info(
                    f'S3 upload not fully present ({size}/{fileObj["size"]} bytes reported)')
                time.sleep(0.1)
            checkForLargeImageFiles(girder.events.Event(event.name, fileObj))


def _updateJob(event):
    """
    Called when a job is saved, updated, or removed.  If this is a large image
    job and it is ended, clean up after it.
    """
    job = event.info['job'] if event.name == 'jobs.job.update.after' else event.info
    meta = job.get('meta', {})
    if (meta.get('creator') != 'large_image' or not meta.get('itemId') or
            meta.get('task') != 'createImageItem'):
        return
    status = job['status']
    if event.name == 'model.job.remove' and status not in (
            JobStatus.ERROR, JobStatus.CANCELED, JobStatus.SUCCESS):
        status = JobStatus.CANCELED
    if status not in (JobStatus.ERROR, JobStatus.CANCELED, JobStatus.SUCCESS):
        return
    item = Item().load(meta['itemId'], force=True)
    if not item or 'largeImage' not in item:
        return
    if item.get('largeImage', {}).get('expected'):
        # We can get a SUCCESS message before we get the upload message, so
        # don't clear the expected status on success.
        if status != JobStatus.SUCCESS:
            del item['largeImage']['expected']
        else:
            return
    notify = item.get('largeImage', {}).get('notify')
    msg = None
    if notify:
        del item['largeImage']['notify']
        if status == JobStatus.SUCCESS:
            msg = 'Large image created'
        elif status == JobStatus.CANCELED:
            msg = 'Large image creation canceled'
        else:  # ERROR
            msg = 'FAILED: Large image creation failed'
        msg += ' for item %s' % item['name']
    if (status in (JobStatus.ERROR, JobStatus.CANCELED) and
            'largeImage' in item):
        del item['largeImage']
    Item().save(item)
    if msg and event.name != 'model.job.remove':
        Job().updateJob(job, progressMessage=msg)
    if notify:
        Notification().createNotification(
            type='large_image.finished_image_item',
            data={
                'job_id': job['_id'],
                'item_id': item['_id'],
                'success': status == JobStatus.SUCCESS,
                'status': status,
            },
            user={'_id': job.get('userId')},
            expires=(datetime.datetime.now(datetime.timezone.utc) +
                     datetime.timedelta(seconds=30)))


def checkForLargeImageFiles(event):  # noqa
    file = event.info
    if 'file.save' in event.name and 's3FinalizeRequest' in file:
        return
    logger.info('Handling file %s (%s)', file['_id'], file['name'])
    possible = False
    mimeType = file.get('mimeType')
    if mimeType in girder_tilesource.KnownMimeTypes:
        possible = True
    exts = [ext.split()[0] for ext in file.get('exts') if ext]
    if set(exts[-2:]).intersection(girder_tilesource.KnownExtensions):
        possible = True
    if not file.get('itemId'):
        return
    autoset = Setting().get(constants.PluginSettings.LARGE_IMAGE_AUTO_SET)
    if not autoset or (not possible and autoset != 'all'):
        return
    item = Item().load(file['itemId'], force=True, exc=False)
    if not item or item.get('largeImage'):
        return
    try:
        ImageItem().createImageItem(item, file, createJob=False)
        return
    except Exception:
<<<<<<< HEAD
        # We couldn't automatically set this as a large image
        logger.info(
            'Saved file %s cannot be automatically used as a largeImage' % str(file['_id']))
=======
        pass
    # Check for files that are from folder/image style images.  This is custom
    # per folder/image format
    imageFolderRecords = {
        'mrxs': {
            'match': r'^Slidedat.ini$',
            'up': 1,
            'folder': r'^(.*)$',
            'image': '\\1.mrxs',
        },
        'vsi': {
            'match': r'^.*\.ets$',
            'up': 2,
            'folder': r'^_(\.*)_$',
            'image': '\\1.vsi',
        },
    }
    for check in imageFolderRecords.values():
        if re.match(check['match'], file['name']):
            try:
                folderId = item['folderId']
                folder = None
                for _ in range(check['up']):
                    folder = Folder().load(folderId, force=True)
                    if not folder:
                        break
                    folderId = folder['parentId']
                if not folder or not re.match(check['folder'], folder['name']):
                    continue
                imageName = re.sub(check['folder'], check['image'], folder['name'])
                parentItem = Item().findOne({'folderId': folder['parentId'], 'name': imageName})
                if not parentItem:
                    continue
                files = list(Item().childFiles(item=parentItem, limit=2))
                if len(files) == 1:
                    parentFile = files[0]
                    ImageItem().createImageItem(parentItem, parentFile, createJob=False)
                    return
            except Exception:
                pass
    # We couldn't automatically set this as a large image
    girder.logger.info(
        'Saved file %s cannot be automatically used as a largeImage' % str(file['_id']))
>>>>>>> ed31d088


def removeThumbnails(event):
    ImageItem().removeThumbnailFiles(event.info)


def prepareCopyItem(event):
    """
    When copying an item, adjust the largeImage fileId reference so it can be
    matched to the to-be-copied file.
    """
    srcItem, newItem = event.info
    if 'largeImage' in newItem:
        li = newItem['largeImage']
        for pos, file in enumerate(Item().childFiles(item=srcItem)):
            for key in ('fileId', 'originalId'):
                if li.get(key) == file['_id']:
                    li['_index_' + key] = pos
        Item().save(newItem, triggerEvents=False)


def handleCopyItem(event):
    """
    When copying an item, finish adjusting the largeImage fileId reference to
    the copied file.
    """
    newItem = event.info
    if 'largeImage' in newItem:
        li = newItem['largeImage']
        files = list(Item().childFiles(item=newItem))
        for key in ('fileId', 'originalId'):
            pos = li.pop('_index_' + key, None)
            if pos is not None and 0 <= pos < len(files):
                li[key] = files[pos]['_id']
        Item().save(newItem, triggerEvents=False)


def handleRemoveFile(event):
    """
    When a file is removed, check if it is a largeImage fileId.  If so, delete
    the largeImage record.
    """
    fileObj = event.info
    if fileObj.get('itemId'):
        item = Item().load(fileObj['itemId'], force=True, exc=False)
        if item and 'largeImage' in item and item['largeImage'].get('fileId') == fileObj['_id']:
            ImageItem().delete(item, [fileObj['_id']])


def handleFileSave(event):
    """
    When a file is first saved, mark its mime type based on its extension if we
    would otherwise just mark it as generic application/octet-stream.
    """
    fileObj = event.info
    if fileObj.get('mimeType', None) in {None, ''} or (
            '_id' not in fileObj and
            fileObj.get('mimeType', None) in {'application/octet-stream'}):
        global mimetypes

        if not mimetypes:
            import mimetypes

            if not mimetypes.inited:
                mimetypes.init()
            # Augment the standard mimetypes with some additional values
            for mimeType, ext, std in [
                ('text/yaml', '.yaml', True),
                ('text/yaml', '.yml', True),
                ('application/yaml', '.yaml', True),
                ('application/yaml', '.yml', True),
                ('application/vnd.geo+json', '.geojson', True),
            ]:
                if ext not in mimetypes.types_map:
                    mimetypes.add_type(mimeType, ext, std)

        alt = mimetypes.guess_type(fileObj.get('name', ''))[0]
        if alt is not None:
            fileObj['mimeType'] = alt


def handleSettingSave(event):
    """
    When certain settings are changed, clear the caches.
    """
    if event.info.get('key') == constants.PluginSettings.LARGE_IMAGE_ICC_CORRECTION:
        if event.info['value'] == Setting().get(
                constants.PluginSettings.LARGE_IMAGE_ICC_CORRECTION):
            return
        import gc

        from girder.api.rest import setResponseHeader

        large_image.config.setConfig('icc_correction', event.info['value'])
        large_image.cache_util.cachesClear()
        gc.collect()
        try:
            # ask the browser to clear the cache; it probably won't be honored
            setResponseHeader('Clear-Site-Data', '"cache"')
        except Exception:
            pass


def metadataSearchHandler(  # noqa
        query, types, user=None, level=None, limit=0, offset=0, models=None,
        searchModels=None, metakey='meta'):
    """
    Provide a substring search on metadata.
    """
    models = models or {'item', 'folder'}
    if any(typ not in models for typ in types):
        raise RestException('The metadata search is only able to search in %r.' % models)
    if not isinstance(query, str):
        msg = 'The search query must be a string.'
        raise RestException(msg)
    # If we have the beginning of the field specifier, don't do a search
    if re.match(r'^(k|ke|key|key:)$', query.strip()):
        return {k: [] for k in types}
    phrases = re.findall(r'"[^"]*"|\'[^\']*\'|\S+', query)
    fields = {phrase.split('key:', 1)[1] for phrase in phrases
              if phrase.startswith('key:') and len(phrase.split('key:', 1)[1])}
    phrases = [phrase for phrase in phrases
               if not phrase.startswith('key:') or not len(phrase.split('key:', 1)[1])]
    if not len(fields):
        pipeline = [
            {'$project': {'arrayofkeyvalue': {'$objectToArray': '$$ROOT.%s' % metakey}}},
            {'$unwind': '$arrayofkeyvalue'},
            {'$group': {'_id': None, 'allkeys': {'$addToSet': '$arrayofkeyvalue.k'}}},
        ]
        for model in (searchModels or types):
            modelInst = ModelImporter.model(*model if isinstance(model, tuple) else [model])
            result = list(modelInst.collection.aggregate(pipeline, allowDiskUse=True))
            if len(result):
                fields.update(list(result)[0]['allkeys'])
    if not len(fields):
        return {k: [] for k in types}
    logger.debug('Will search the following fields: %r', fields)
    usedPhrases = set()
    filter = []
    for phrase in phrases:
        if phrase[0] == phrase[-1] and phrase[0] in '"\'':
            phrase = phrase[1:-1]
        if not len(phrase) or phrase in usedPhrases:
            continue
        usedPhrases.add(phrase)
        try:
            numval = float(phrase)
            delta = abs(float(re.sub(r'[1-9]', '1', re.sub(
                r'\d(?=.*[1-9](0*\.|)0*$)', '0', str(numval)))))
        except Exception:
            numval = None
        phrase = re.escape(phrase)
        clause = []
        for field in fields:
            key = '%s.%s' % (metakey, field)
            clause.append({key: {'$regex': phrase, '$options': 'i'}})
            if numval is not None:
                clause.append({key: {'$eq': numval}})
                if numval > 0 and delta:
                    clause.append({key: {'$gte': numval, '$lt': numval + delta}})
                elif numval < 0 and delta:
                    clause.append({key: {'$lte': numval, '$gt': numval + delta}})
        if len(clause) > 1:
            filter.append({'$or': clause})
        else:
            filter.append(clause[0])
    if not len(filter):
        return []
    filter = {'$and': filter} if len(filter) > 1 else filter[0]
    result = {}
    logger.debug('Metadata search uses filter: %r' % filter)
    for model in searchModels or types:
        modelInst = ModelImporter.model(*model if isinstance(model, tuple) else [model])
        if searchModels is None:
            result[model] = [
                modelInst.filter(doc, user)
                for doc in modelInst.filterResultsByPermission(
                    modelInst.find(filter), user, level, limit, offset)]
        else:
            resultModelInst = ModelImporter.model(searchModels[model]['model'])
            result[searchModels[model]['model']] = []
            foundIds = set()
            for doc in modelInst.filterResultsByPermission(modelInst.find(filter), user, level):
                id = doc[searchModels[model]['reference']]
                if id in foundIds:
                    continue
                foundIds.add(id)
                entry = resultModelInst.load(id=id, user=user, level=level, exc=False)
                if entry is not None and offset:
                    offset -= 1
                    continue
                elif entry is not None:
                    result[searchModels[model]['model']].append(resultModelInst.filter(entry, user))
                    if limit and len(result[searchModels[model]['model']]) == limit:
                        break
    return result


def _mergeDictionaries(a, b):
    """
    Merge two dictionaries recursively.  If the second dictionary (or any
    sub-dictionary) has a special key, value of '__all__': True, the updated
    dictionary only contains values from the second dictionary and excludes
    the __all__ key.

    :param a: the first dictionary.  Modified.
    :param b: the second dictionary that gets added to the first.
    :returns: the modified first dictionary.
    """
    if b.get('__all__') is True:
        a.clear()
    for key in b:
        if isinstance(a.get(key), dict) and isinstance(b[key], dict):
            _mergeDictionaries(a[key], b[key])
        elif key != '__all__' or b[key] is not True:
            a[key] = b[key]
    return a


def adjustConfigForUser(config, user):
    """
    Given the current user, adjust the config so that only relevant and
    combined values are used.  If the root of the config dictionary contains
    "access": {"user": <dict>, "admin": <dict>}, the base values are updated
    based on the user's access level.  If the root of the config contains
    "group": {<group-name>: <dict>, ...}, the base values are updated for
    every group the user is a part of.

    The order of update is groups in C-sort alphabetical order followed by
    access/user and then access/admin as they apply.

    :param config: a config dictionary.
    """
    if not isinstance(config, dict):
        return config
    if isinstance(config.get('groups'), dict):
        groups = config.pop('groups')
        if user:
            for group in Group().find(
                    {'_id': {'$in': user['groups']}}, sort=[('name', SortDir.ASCENDING)]):
                if isinstance(groups.get(group['name']), dict):
                    config = _mergeDictionaries(config, groups[group['name']])
    # Do this after merging groups, because the group access-level values can
    # override the base access-level options.  For instance, if the base has
    # an admin option, and the group has a user option, then doing this before
    # group application can end up with user options for an admin.
    if isinstance(config.get('access'), dict):
        accessList = config.pop('access')
        if user and isinstance(accessList.get('user'), dict):
            config = _mergeDictionaries(config, accessList['user'])
        if user and user.get('admin') and isinstance(accessList.get('admin'), dict):
            config = _mergeDictionaries(config, accessList['admin'])
    if isinstance(config.get('users'), dict):
        users = config.pop('users')
        if user and user['login'] in users:
            config = _mergeDictionaries(config, users[user['login']])
    return config


def addSettingsToConfig(config, user, name=None):
    """
    Add the settings for showing thumbnails and images in item lists to a
    config file if the itemList or itemListDialog options are not set.

    :param config: the config dictionary to modify.
    :param user: the current user.
    :param name: the name of the config file.
    """
    if name and name != '.large_image_config.yaml':
        return
    columns = []

    showThumbnails = Setting().get(constants.PluginSettings.LARGE_IMAGE_SHOW_THUMBNAILS)
    if showThumbnails:
        columns.append({'type': 'image', 'value': 'thumbnail', 'title': 'Thumbnail'})

    extraSetting = constants.PluginSettings.LARGE_IMAGE_SHOW_EXTRA_PUBLIC
    if user is not None:
        if user['admin']:
            extraSetting = constants.PluginSettings.LARGE_IMAGE_SHOW_EXTRA_ADMIN
        else:
            extraSetting = constants.PluginSettings.LARGE_IMAGE_SHOW_EXTRA

    showExtra = None
    try:
        showExtra = json.loads(Setting().get(extraSetting))
    except Exception:
        pass
    if (isinstance(showExtra, dict) and 'images' in showExtra and
            isinstance(showExtra['images'], list)):
        for value in showExtra['images']:
            if value != '*':
                columns.append({'type': 'image', 'value': value, 'title': value.title()})

    columns.append({'type': 'record', 'value': 'name', 'title': 'Name'})
    columns.append({'type': 'record', 'value': 'controls', 'title': 'Contols'})
    columns.append({'type': 'record', 'value': 'size', 'title': 'Size'})

    if 'itemList' not in config:
        config['itemList'] = {'columns': columns}
    if 'itemListDialog' not in config:
        config['itemListDialog'] = {'columns': columns}


def yamlConfigFile(folder, name, user):
    """
    Get a resolved named config file based on a folder and user.

    :param folder: a Girder folder model.
    :param name: the name of the config file.
    :param user: the user that the response if adjusted for.
    :returns: either None if no config file, or a yaml record.
    """
    addConfig = None
    last = False
    while folder:
        item = Item().findOne({'folderId': folder['_id'], 'name': name})
        if item:
            for file in Item().childFiles(item):
                if file['size'] > 10 * 1024 ** 2:
                    logger.info('Not loading %s -- too large' % file['name'])
                    continue
                with File().open(file) as fptr:
                    config = yaml.safe_load(fptr)
                    if isinstance(config, list) and len(config) == 1:
                        config = config[0]
                    # combine and adjust config values based on current user
                    if isinstance(config, dict) and (
                            'access' in config or 'groups' in config or 'users' in config):
                        config = adjustConfigForUser(config, user)
                    if addConfig and isinstance(config, dict):
                        config = _mergeDictionaries(config, addConfig)
                    if not isinstance(config, dict) or config.get('__inherit__') is not True:
                        addConfig = config
                        last = True
                        break
                    config.pop('__inherit__')
                    addConfig = config
        if last:
            break
        if folder['parentCollection'] != 'folder':
            if folder['name'] != '.config':
                folder = Folder().findOne({
                    'parentId': folder['parentId'],
                    'parentCollection': folder['parentCollection'],
                    'name': '.config'})
            else:
                last = 'setting'
            if not folder or last == 'setting':
                folderId = Setting().get(constants.PluginSettings.LARGE_IMAGE_CONFIG_FOLDER)
                if not folderId:
                    break
                folder = Folder().load(folderId, force=True)
                last = True
        else:
            folder = Folder().load(folder['parentId'], user=user, level=AccessType.READ)

    addConfig = {} if addConfig is None else addConfig
    addSettingsToConfig(addConfig, user, name)
    return addConfig


def yamlConfigFileWrite(folder, name, user, yaml_config, user_context):
    """
    If the user has appropriate permissions, create or modify an item in the
    specified folder with the specified name, storing the config value as a
    file.

    :param folder: a Girder folder model.
    :param name: the name of the config file.
    :param user: the user that the response if adjusted for.
    :param yaml_config: a yaml config string.
    :param user_context: whether these settings should only apply to the current user.
    """
    yaml_parsed = yaml.safe_load(yaml_config)
    item = Item().createItem(name, user, folder, reuseExisting=True)
    existingFiles = list(Item().childFiles(item))
    if (len(existingFiles) == 1 and
            existingFiles[0]['mimeType'] == 'application/yaml' and
            existingFiles[0]['name'] == name):
        if user_context:
            file = yaml.safe_load(File().open(existingFiles[0]).read())
            file.setdefault('users', {})
            file['users'].setdefault(user['login'], {})
            file['users'][user['login']].update(yaml_parsed)
            yaml_config = yaml.safe_dump(file)
        upload = Upload().createUploadToFile(
            existingFiles[0], user, size=len(yaml_config))
    else:
        if user_context:
            yaml_config = yaml.safe_dump({'users': {user['login']: yaml_parsed}})
        upload = Upload().createUpload(
            user, name, 'item', item, size=len(yaml_config),
            mimeType='application/yaml', save=True)
    newfile = Upload().handleChunk(upload, yaml_config)
    with _configWriteLock:
        for entry in list(Item().childFiles(item)):
            if entry['_id'] != newfile['_id'] and len(list(Item().childFiles(item))) > 1:
                File().remove(entry)


# Validators

@setting_utilities.validator({
    constants.PluginSettings.LARGE_IMAGE_SHOW_THUMBNAILS,
    constants.PluginSettings.LARGE_IMAGE_SHOW_VIEWER,
    constants.PluginSettings.LARGE_IMAGE_NOTIFICATION_STREAM_FALLBACK,
})
def validateBoolean(doc):
    val = doc['value']
    if str(val).lower() not in ('false', 'true', ''):
        raise ValidationException('%s must be a boolean.' % doc['key'], 'value')
    doc['value'] = (str(val).lower() != 'false')


@setting_utilities.validator({
    constants.PluginSettings.LARGE_IMAGE_ICC_CORRECTION,
})
def validateBooleanOrICCIntent(doc):
    import PIL.ImageCms

    val = doc['value']
    if ((hasattr(PIL.ImageCms, 'Intent') and hasattr(PIL.ImageCms.Intent, str(val).upper())) or
            hasattr(PIL.ImageCms, 'INTENT_' + str(val).upper())):
        doc['value'] = str(val).upper()
    else:
        if str(val).lower() not in ('false', 'true', ''):
            raise ValidationException(
                '%s must be a boolean or a named intent.' % doc['key'], 'value')
        doc['value'] = (str(val).lower() != 'false')


@setting_utilities.validator({
    constants.PluginSettings.LARGE_IMAGE_AUTO_SET,
})
def validateBooleanOrAll(doc):
    val = doc['value']
    if str(val).lower() not in ('false', 'true', 'all', ''):
        raise ValidationException('%s must be a boolean or "all".' % doc['key'], 'value')
    doc['value'] = val if val in {'all'} else (str(val).lower() != 'false')


@setting_utilities.validator({
    constants.PluginSettings.LARGE_IMAGE_SHOW_EXTRA_PUBLIC,
    constants.PluginSettings.LARGE_IMAGE_SHOW_EXTRA,
    constants.PluginSettings.LARGE_IMAGE_SHOW_EXTRA_ADMIN,
    constants.PluginSettings.LARGE_IMAGE_SHOW_ITEM_EXTRA_PUBLIC,
    constants.PluginSettings.LARGE_IMAGE_SHOW_ITEM_EXTRA,
    constants.PluginSettings.LARGE_IMAGE_SHOW_ITEM_EXTRA_ADMIN,
})
def validateDictOrJSON(doc):
    val = doc['value']
    try:
        if isinstance(val, dict):
            doc['value'] = json.dumps(val)
        elif val is None or val.strip() == '':
            doc['value'] = ''
        else:
            parsed = json.loads(val)
            if not isinstance(parsed, dict):
                raise ValidationException('%s must be a JSON object.' % doc['key'], 'value')
            doc['value'] = val.strip()
    except (ValueError, AttributeError):
        raise ValidationException('%s must be a JSON object.' % doc['key'], 'value')


@setting_utilities.validator({
    constants.PluginSettings.LARGE_IMAGE_MAX_THUMBNAIL_FILES,
    constants.PluginSettings.LARGE_IMAGE_MAX_SMALL_IMAGE_SIZE,
})
def validateNonnegativeInteger(doc):
    val = doc['value']
    try:
        val = int(val)
        if val < 0:
            raise ValueError
    except ValueError:
        raise ValidationException('%s must be a non-negative integer.' % (
            doc['key'], ), 'value')
    doc['value'] = val


@setting_utilities.validator({
    constants.PluginSettings.LARGE_IMAGE_DEFAULT_VIEWER,
})
def validateDefaultViewer(doc):
    doc['value'] = str(doc['value']).strip()


@setting_utilities.validator(constants.PluginSettings.LARGE_IMAGE_CONFIG_FOLDER)
def validateFolder(doc):
    if not doc.get('value', None):
        doc['value'] = None
    else:
        Folder().load(doc['value'], force=True, exc=True)


# Defaults

# Defaults that have fixed values can just be added to the system defaults
# dictionary.
SettingDefault.defaults.update({
    constants.PluginSettings.LARGE_IMAGE_SHOW_THUMBNAILS: True,
    constants.PluginSettings.LARGE_IMAGE_SHOW_VIEWER: True,
    constants.PluginSettings.LARGE_IMAGE_AUTO_SET: True,
    constants.PluginSettings.LARGE_IMAGE_MAX_THUMBNAIL_FILES: 10,
    constants.PluginSettings.LARGE_IMAGE_MAX_SMALL_IMAGE_SIZE: 4096,
    constants.PluginSettings.LARGE_IMAGE_NOTIFICATION_STREAM_FALLBACK: True,
    constants.PluginSettings.LARGE_IMAGE_ICC_CORRECTION: True,
})


def unbindGirderEventsByHandlerName(handlerName):
    for eventName in events._mapping:
        events.unbind(eventName, handlerName)


def patchMount():
    try:
        import girder.cli.mount

        def _flatItemFile(self, item):
            return next(File().collection.aggregate([
                {'$match': {'itemId': item['_id']}},
            ] + ([
                {'$addFields': {'matchLI': {'$eq': ['$_id', item['largeImage']['fileId']]}}},
            ] if 'largeImage' in item and 'expected' not in item['largeImage'] else []) + [
                {'$addFields': {'matchName': {'$eq': ['$name', item['name']]}}},
                {'$sort': {'matchLI': -1, 'matchName': -1, '_id': 1}},
                {'$limit': 1},
            ]), None)

        girder.cli.mount.ServerFuse._flatItemFile = _flatItemFile
    except Exception:
        pass


class LargeImagePlugin(GirderPlugin):
    DISPLAY_NAME = 'Large Image'

    def load(self, info):
        try:
            getPlugin('worker').load(info)
        except Exception:
            logger.debug('worker plugin is unavailable')

        unbindGirderEventsByHandlerName('large_image')

        # Chrome doesn't respect cache headers when it comes to JavaScript, and in particular
        # the geojs bundle is cached over-aggressively. We manually bust it using the file checksum.
        static_dir = Path(__file__).parent / 'web_client' / 'dist'
        checksum = hashlib.md5((static_dir / 'extra' / 'geojs.js').read_bytes()).hexdigest()

        registerPluginStaticContent(
            plugin='large_image',
            css=['/style.css'],
            js=[
                '/girder-plugin-large-image.umd.cjs',
                # geojs must be loaded after the plugin JS
                f'/extra/geojs.js?h={checksum[:10]}',
            ],
            staticDir=static_dir,
            tree=info['serverRoot'],
        )

        ModelImporter.registerModel('image_item', ImageItem, 'large_image')
        large_image.config.setConfig('logger', logger)
        large_image.config.setConfig('logprint', logger)
        # Load girder's large_image config
        curConfig = config.getConfig().get('large_image')
        for key, value in (curConfig or {}).items():
            large_image.config.setConfig(key, value)
        large_image.config.setConfig('icc_correction', Setting().get(
            constants.PluginSettings.LARGE_IMAGE_ICC_CORRECTION))
        addSystemEndpoints(info['apiRoot'])

        girder_tilesource.loadGirderTileSources()
        TilesItemResource(info['apiRoot'])
        InternalMetadataItemResource(info['apiRoot'])
        info['apiRoot'].large_image = LargeImageResource()

        Item().exposeFields(level=AccessType.READ, fields='largeImage')

        events.bind('data.process', 'large_image', _postUpload)
        events.bind('jobs.job.update.after', 'large_image', _updateJob)
        events.bind('model.job.save', 'large_image', _updateJob)
        events.bind('model.job.remove', 'large_image', _updateJob)
        events.bind('model.folder.save.after', 'large_image', invalidateLoadModelCache)
        events.bind('model.group.save.after', 'large_image', invalidateLoadModelCache)
        events.bind('model.user.save.after', 'large_image', invalidateLoadModelCache)
        events.bind('model.collection.save.after', 'large_image', invalidateLoadModelCache)
        events.bind('model.item.remove', 'large_image', invalidateLoadModelCache)
        events.bind('model.item.copy.prepare', 'large_image', prepareCopyItem)
        events.bind('model.item.copy.after', 'large_image', handleCopyItem)
        events.bind('model.item.save.after', 'large_image', invalidateLoadModelCache)
        events.bind('model.file.save.after', 'large_image', checkForLargeImageFiles)
        filter_logging.addLoggingFilter(
            r'Handling file ([0-9a-f]{24}) \(',
            frequency=1000, duration=10)
        events.bind('model.item.remove', 'large_image.removeThumbnails', removeThumbnails)
        events.bind('server_fuse.unmount', 'large_image', large_image.cache_util.cachesClear)
        events.bind('model.file.remove', 'large_image', handleRemoveFile)
        events.bind('model.file.save', 'large_image', handleFileSave)
        events.bind('model.setting.save', 'large_image', handleSettingSave)

        search._allowedSearchMode.pop('li_metadata', None)
        search.addSearchMode('li_metadata', metadataSearchHandler)

        patchMount()<|MERGE_RESOLUTION|>--- conflicted
+++ resolved
@@ -17,12 +17,9 @@
 import datetime
 import hashlib
 import json
-<<<<<<< HEAD
 import logging
 from pathlib import Path
-=======
 import os
->>>>>>> ed31d088
 import re
 import threading
 import time
@@ -205,11 +202,6 @@
         ImageItem().createImageItem(item, file, createJob=False)
         return
     except Exception:
-<<<<<<< HEAD
-        # We couldn't automatically set this as a large image
-        logger.info(
-            'Saved file %s cannot be automatically used as a largeImage' % str(file['_id']))
-=======
         pass
     # Check for files that are from folder/image style images.  This is custom
     # per folder/image format
@@ -253,7 +245,6 @@
     # We couldn't automatically set this as a large image
     girder.logger.info(
         'Saved file %s cannot be automatically used as a largeImage' % str(file['_id']))
->>>>>>> ed31d088
 
 
 def removeThumbnails(event):
