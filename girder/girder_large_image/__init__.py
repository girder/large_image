--- conflicted
+++ resolved
@@ -243,13 +243,8 @@
             except Exception:
                 pass
     # We couldn't automatically set this as a large image
-<<<<<<< HEAD
     logger.info(
         'Saved file %s cannot be automatically used as a largeImage' % str(file['_id']))
-=======
-    girder.logger.info(
-        'Saved file %s cannot be automatically used as a largeImage', str(file['_id']))
->>>>>>> 5e77521c
 
 
 def removeThumbnails(event):
