--- conflicted
+++ resolved
@@ -22,12 +22,8 @@
         "jsonlint-mod": "^1.7.6",
         "nib": "^1.2.0",
         "sinon": "^2.1.0",
-<<<<<<< HEAD
         "vue": "^2.7.16",
         "vue-color": "^2.8.1",
-=======
-        "vue": "~2.6.14",
->>>>>>> b354515c
         "vue-loader": "~15.9.8",
         "vue-template-compiler": "~2.6.14",
         "yaml": "^2.1.1"
