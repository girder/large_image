- var metadataCount = itemList.columns.filter((col) => col.type === 'metadata').length
<div class="bg-white rounded-lg">
  - var colNames = [];
<<<<<<< HEAD
  - var layoutMode = (itemList.layout || {}).mode || 'table';
  - var layoutWidth = parseInt((itemList.layout || {})['max-width']) || 250
  <div class="g-edit-table-view-dialog-container"></div>
  <div class="#{layoutMode == 'grid' ? 'block' : 'table'} border-collapse g-item-list li-item-list max-w-full text-sm text-gray-700 text-center" width="100%" metadata-columns="#{metadataCount}">
    if items.length
      <div class="table-header-group border-b-2 border-zinc-200 tracking-wider text-zinc-500">
        <div class="table-row">
          if checkboxes
            <div class="table-cell text-center w-8">
            </div>
          for column, colidx in itemList.columns
            if column.type !== 'image' || hasAnyLargeImage
              if column.title !== undefined
                - colNames[colidx] = column.title
=======
  if items.length
    li.li-item-list-header
      if checkboxes
        span.li-item-list-header
      for column, colidx in itemList.columns
        if column.type !== 'image' || hasAnyLargeImage
          span.li-item-list-header(
              class=((column.type === 'record' && column.value !== 'controls') || column.type === 'metadata' ? 'sortable' : '') + ' ' + (sort && sort[0].type === column.type && ('' + sort[0].value === '' + column.value) ? sort[0].dir : ''),
              column_type=column.type, column_value=column.value)
            if column.title !== undefined
              - colNames[colidx] = column.title
            else
              - colNames[colidx] = `${column.value.substr(0, 1).toUpperCase()}${column.value.substr(1)}`
            = colNames[colidx]
  each item in items
    li.g-item-list-entry(class=(highlightItem && item.id === selectedItemId ? 'g-selected' : ''), public=(isParentPublic ? 'true' : 'false'), style=(itemList.layout || {}).mode == 'grid' ? ('max-width: ' + parseInt((itemList.layout || {})['max-width'] || 250) + 'px') : '')
      if checkboxes
        label.li-item-list-cell(for='g-item-cid-' + item.cid)
          input.g-list-checkbox(type="checkbox", g-item-cid=item.cid, id='g-item-cid-' + item.cid)
      for column, colidx in itemList.columns
        if column.type !== 'image' || hasAnyLargeImage
          -
            var divtype = column.type !== 'record' || column.value !== 'controls' ? 'a' : 'span';
            var classes = divtype == 'a' ? ['g-item-list-link']: [];
            if (('' + column.type + column.value).match(/^[a-zA-Z][a-zA-Z0-9-_]*$/))  classes.push(`li-column-${column.type}-${column.value}`);
            if (('' + column.type).match(/^[a-zA-Z][a-zA-Z0-9-_]*$/))  classes.push(`li-column-${column.type}`);
            var skip = false;
            (column.only || []).forEach((only) => {
              if (!(only || {}).match) {
                return;
              }
              var onlyval = (only.type === 'record' && only.value === 'name') ? item.name() : (only.type === 'record' && only.value === 'description') ? item.get(only.value) : '';
              if (only.type === 'metadata') {
                onlyval = item.get('meta') || {};
                only.value.split('.').forEach((part) => {
                  onlyval = (onlyval || {})[part];
                })
              }
              if (onlyval.match(new RegExp(only.match, 'i')) === null) {
                skip = true;
              }
            });
          #{divtype}.li-item-list-cell(class=classes.join(' '), g-item-cid=item.cid, href=item._href ? item._href : `#item/${item.id}`, title=colNames[colidx], target=item._href && item._hrefTarget ? item._hrefTarget : undefined)
            if !skip && column.label
              span.g-item-list-label
                = column.label
            if skip
              //- ignore
            else if column.type === 'record'
              if column.value === 'name'
                span.g-item-list-link
                  i.icon-doc-text-inv
                  = item.name()
              else if column.value === 'controls'
                if downloadLinks
                  a(title="Download item", href=item.downloadUrl())
                    i.icon-download
                if viewLinks
                  a.g-view-inline(title="View in browser", target="_blank", rel="noopener noreferrer",
                      href=item.downloadUrl({contentDisposition: 'inline'}))
                    i.icon-eye
                if availableApps && availableApps.items[item.id]
                  - const apps = Object.entries(availableApps.items[item.id]).sort(([name1, app1], [name2, app2]) => { let diff = (app1.priority || 0) - (app2.priority || 0); return diff ? diff : (registeredApps[name1].name.toLowerCase() > registeredApps[name2].name.toLowerCase() ? 1 : -1); })
                  for app in apps
                    a.g-hui-open-link(title="Open in " + registeredApps[app[0]].name, href=app[1].url, target="_blank")
                      i.icon-link-ext
              else if column.value === 'size'
                .g-item-size= formatSize(item.get('size'))
              else if column.value === 'description'
                = item.get(column.value)
            else if column.type === 'image' && item.get('largeImage')
              .large_image_thumbnail(extra-image=column.value !== 'thumbnail' ? column.value : undefined, style=`width: ${column.width || 160}px; height: ${column.height || 100}px`, g-item-cid=column.value === 'thumbnail' ? item.cid : undefined)
                - var imageName = column.value === 'thumbnail' ? column.value : `images/${column.value}`;
                img.waiting(deferred-src=`${apiRoot}/item/${item.id}/tiles/${imageName}?width=${column.width || 160}&height=${column.height || 100}`)
            else if column.type === 'metadata'
              -
                let value = item.get('meta') || {}
                column.value.split('.').forEach((part) => {
                  value = (value || {})[part];
                })
              if column.edit && accessLevel >= AccessType.WRITE
                - if ((value === '' || value === undefined) && column.default) { value = column.default; }
                span.large_image_metadata.lientry_edit(column-idx=colidx)
                  if column.enum
                    select.input-sm.form-control.g-widget-metadata-value-input.g-widget-metadata-lientry(title=column.description)
                      for enumval in column.enum
                        option(value=enumval, selected=('' + enumval) === ('' + value) ? 'selected' : null)
                          = enumval
                  else
                    input.input-sm.form-control.g-widget-metadata-value-input.g-widget-metadata-column(placeholder=column.description || "Value", value=value, title=column.description)
>>>>>>> e0b10dcb
              else
                - colNames[colidx] = `${column.value.substr(0, 1).toUpperCase()}${column.value.substr(1)}`
            - var sortable = (column.type === 'record' && column.value !== 'controls') || column.type === 'metadata'
            <div class="table-cell li-item-list-header #{sortable ? 'sortable' : ''}" column_type="#{column.type}", column_value="#{column.value}" scope="col">
              <div class="flex items-left my-2 mx-4">
                <span>
                  = colNames[colidx]
                </span>
                if sortable
                  if sort && sort[0].type === column.type && ('' + sort[0].value === '' + column.value)
                    if sort[0].dir === 'up'
                      <span class="ml-2 ri-arrow-up-line cursor-pointer sort-indicator"></span>
                    else
                      <span class="ml-2 ri-arrow-down-line cursor-pointer sort-indicator"></span>
                  else
                    <span class="ml-2 ri-arrow-up-down-line cursor-pointer sort-indicator"></span>
              </div>
            </div>
        </div>
      </div>
    <div class="#{layoutMode == 'grid' ? '' : 'table-row-group'}">
      each item in items
        <div class="#{layoutMode == 'grid' ? 'inline-block' : 'table-row'} g-item-list-entry border-b border-zinc-200 hover:bg-zinc-100 #{(highlightItem && item.id === selectedItemId ? 'g-selected' : '')}" public="#{(isParentPublic ? 'true' : 'false')}" style="#{layoutMode == 'grid' ? ('max-width: ' + layoutWidth + 'px') : ''}">
          if checkboxes
            <div class="#{layoutMode == 'grid' ? 'inline-block' : 'table-cell'} align-middle li-item-list-cell w-8">
              <label class="custom-checkbox -m-1">
                <input type="checkbox" class="g-list-checkbox" g-item-cid="#{item.cid}">
              </label>
            </div>
          for column, colidx in itemList.columns
            if column.type !== 'image' || hasAnyLargeImage
              -
                var divtype = column.type !== 'record' || column.value !== 'controls' ? 'a' : 'span';
                var classes = divtype == 'a' ? ['g-item-list-link']: [];
                if (('' + column.type + column.value).match(/^[a-zA-Z][a-zA-Z0-9-_]*$/))  classes.push(`li-column-${column.type}-${column.value}`);
                if (('' + column.type).match(/^[a-zA-Z][a-zA-Z0-9-_]*$/))  classes.push(`li-column-${column.type}`);
                var skip = false;
                (column.only || []).forEach((only) => {
                  if (!(only || {}).match) {
                    return;
                  }
                  var onlyval = (only.type === 'record' && only.value === 'name') ? item.name() : (only.type === 'record' && only.value === 'description') ? item.get(only.value) : '';
                  if (only.type === 'metadata') {
                    onlyval = item.get('meta') || {};
                    only.value.split('.').forEach((part) => {
                      onlyval = (onlyval || {})[part];
                    })
                  }
                  if (onlyval.match(new RegExp(only.match, 'i')) === null) {
                    skip = true;
                  }
                });
              <div class="#{layoutMode == 'grid' ? 'inline-block' : 'table-cell'} align-middle">
                <#{divtype} class="li-item-list-cell #{classes.join(' ')} flex items-left mx-4" g-item-cid="#{item.cid}" href="#{item._href ? item._href : `#item/${item.id}`}" title="#{colNames[colidx]}">
                  if !skip && column.label
                    = column.label
                  if skip
                    //- ignore
                  else if column.type === 'record'
                    if column.value === 'name'
                      = item.name()
                    else if column.value === 'controls'
                      <div class="flex items-center justify-left">
                        if downloadLinks
                          <div class="group relative">
                            <a class="hover:bg-zinc-200 px-2 py-1 rounded-full tracking-wider uppercase text-lg" href="#{item.downloadUrl()}" title="Download File" >
                              <i class="ri-file-download-line"></i>
                            </a>
                          </div>
                        if viewLinks
                          <div class="group relative">
                            <a class="hover:bg-zinc-200 px-2 py-1 rounded-full tracking-wider uppercase text-lg" href="#{item.downloadUrl({contentDisposition: 'inline'})}" title="View in browser" target="_blank" rel="noopener noreferrer">
                              <i class="ri-external-link-line"></i>
                            </a>
                          </div>
                      </div>
                    else if column.value === 'size'
                      = formatSize(item.get('size'))
                    else if column.value === 'description'
                      = item.get(column.value)
                  else if column.type === 'image' && item.get('largeImage')
                    .large_image_thumbnail(extra-image=column.value !== 'thumbnail' ? column.value : undefined, style=`width: ${column.width || 160}px; height: ${column.height || 100}px`, g-item-cid=column.value === 'thumbnail' ? item.cid : undefined)
                      - var imageName = column.value === 'thumbnail' ? column.value : `images/${column.value}`;
                      img.waiting(deferred-src=`${apiRoot}/item/${item.id}/tiles/${imageName}?width=${column.width || 160}&height=${column.height || 100}`)
                  else if column.type === 'metadata'
                    -
                      let value = item.get('meta') || {}
                      column.value.split('.').forEach((part) => {
                        value = (value || {})[part];
                      })
                    if column.edit && accessLevel >= AccessType.WRITE
                      - if ((value === '' || value === undefined) && column.default) { value = column.default; }
                      span.large_image_metadata.lientry_edit(column-idx=colidx)
                        if column.enum
                          select.input-sm.form-control.g-widget-metadata-value-input.g-widget-metadata-lientry(title=column.description)
                            for enumval in column.enum
                              option(value=enumval, selected=('' + enumval) === ('' + value) ? 'selected' : null)
                                = enumval
                        else
                          input.input-sm.form-control.g-widget-metadata-value-input.g-widget-metadata-column(placeholder=column.description || "Value", value=value, title=column.description)
                    else
                      span.large_image_metadata
                        if column.format === 'text' && value
                          //- allow long strings to be hyphenated at periods and underscores
                          != String(value).replace(/&/g, '&amp;').replace(/</, '&lt;').replace(/>/, '&gt;').replace(/"/, '&quot').replace(/'/, '&#39;').replace(/\./g, '.&shy;').replace(/_/g, '_&shy;')
                        else
                          = value
                      if value && column.format !== 'count'
                        span.li-item-list-cell-filter(title="Only show items that match this metadata value exactly", filter-value=value, column-value=column.value)
                          i.icon-filter
                </#{divtype}>
              </div>
        </div>
    </div>

    <div class="table-footer-group border-t border-zinc-200">
      <div class="table-row">
        <div colspan="7" class="table-cell p-4">
          <div class="flex justify-between items-center">
            <div>
              if (hasMore && !paginated)
                <span class="g-show-more text-zinc-500">
                  <a class="g-show-more-items">
                    | Show more items...
                  </a>
                </span>
            </div>
        </div>
      </div>
    </div>
  </div>
</div><|MERGE_RESOLUTION|>--- conflicted
+++ resolved
@@ -1,7 +1,6 @@
 - var metadataCount = itemList.columns.filter((col) => col.type === 'metadata').length
 <div class="bg-white rounded-lg">
   - var colNames = [];
-<<<<<<< HEAD
   - var layoutMode = (itemList.layout || {}).mode || 'table';
   - var layoutWidth = parseInt((itemList.layout || {})['max-width']) || 250
   <div class="g-edit-table-view-dialog-container"></div>
@@ -16,98 +15,6 @@
             if column.type !== 'image' || hasAnyLargeImage
               if column.title !== undefined
                 - colNames[colidx] = column.title
-=======
-  if items.length
-    li.li-item-list-header
-      if checkboxes
-        span.li-item-list-header
-      for column, colidx in itemList.columns
-        if column.type !== 'image' || hasAnyLargeImage
-          span.li-item-list-header(
-              class=((column.type === 'record' && column.value !== 'controls') || column.type === 'metadata' ? 'sortable' : '') + ' ' + (sort && sort[0].type === column.type && ('' + sort[0].value === '' + column.value) ? sort[0].dir : ''),
-              column_type=column.type, column_value=column.value)
-            if column.title !== undefined
-              - colNames[colidx] = column.title
-            else
-              - colNames[colidx] = `${column.value.substr(0, 1).toUpperCase()}${column.value.substr(1)}`
-            = colNames[colidx]
-  each item in items
-    li.g-item-list-entry(class=(highlightItem && item.id === selectedItemId ? 'g-selected' : ''), public=(isParentPublic ? 'true' : 'false'), style=(itemList.layout || {}).mode == 'grid' ? ('max-width: ' + parseInt((itemList.layout || {})['max-width'] || 250) + 'px') : '')
-      if checkboxes
-        label.li-item-list-cell(for='g-item-cid-' + item.cid)
-          input.g-list-checkbox(type="checkbox", g-item-cid=item.cid, id='g-item-cid-' + item.cid)
-      for column, colidx in itemList.columns
-        if column.type !== 'image' || hasAnyLargeImage
-          -
-            var divtype = column.type !== 'record' || column.value !== 'controls' ? 'a' : 'span';
-            var classes = divtype == 'a' ? ['g-item-list-link']: [];
-            if (('' + column.type + column.value).match(/^[a-zA-Z][a-zA-Z0-9-_]*$/))  classes.push(`li-column-${column.type}-${column.value}`);
-            if (('' + column.type).match(/^[a-zA-Z][a-zA-Z0-9-_]*$/))  classes.push(`li-column-${column.type}`);
-            var skip = false;
-            (column.only || []).forEach((only) => {
-              if (!(only || {}).match) {
-                return;
-              }
-              var onlyval = (only.type === 'record' && only.value === 'name') ? item.name() : (only.type === 'record' && only.value === 'description') ? item.get(only.value) : '';
-              if (only.type === 'metadata') {
-                onlyval = item.get('meta') || {};
-                only.value.split('.').forEach((part) => {
-                  onlyval = (onlyval || {})[part];
-                })
-              }
-              if (onlyval.match(new RegExp(only.match, 'i')) === null) {
-                skip = true;
-              }
-            });
-          #{divtype}.li-item-list-cell(class=classes.join(' '), g-item-cid=item.cid, href=item._href ? item._href : `#item/${item.id}`, title=colNames[colidx], target=item._href && item._hrefTarget ? item._hrefTarget : undefined)
-            if !skip && column.label
-              span.g-item-list-label
-                = column.label
-            if skip
-              //- ignore
-            else if column.type === 'record'
-              if column.value === 'name'
-                span.g-item-list-link
-                  i.icon-doc-text-inv
-                  = item.name()
-              else if column.value === 'controls'
-                if downloadLinks
-                  a(title="Download item", href=item.downloadUrl())
-                    i.icon-download
-                if viewLinks
-                  a.g-view-inline(title="View in browser", target="_blank", rel="noopener noreferrer",
-                      href=item.downloadUrl({contentDisposition: 'inline'}))
-                    i.icon-eye
-                if availableApps && availableApps.items[item.id]
-                  - const apps = Object.entries(availableApps.items[item.id]).sort(([name1, app1], [name2, app2]) => { let diff = (app1.priority || 0) - (app2.priority || 0); return diff ? diff : (registeredApps[name1].name.toLowerCase() > registeredApps[name2].name.toLowerCase() ? 1 : -1); })
-                  for app in apps
-                    a.g-hui-open-link(title="Open in " + registeredApps[app[0]].name, href=app[1].url, target="_blank")
-                      i.icon-link-ext
-              else if column.value === 'size'
-                .g-item-size= formatSize(item.get('size'))
-              else if column.value === 'description'
-                = item.get(column.value)
-            else if column.type === 'image' && item.get('largeImage')
-              .large_image_thumbnail(extra-image=column.value !== 'thumbnail' ? column.value : undefined, style=`width: ${column.width || 160}px; height: ${column.height || 100}px`, g-item-cid=column.value === 'thumbnail' ? item.cid : undefined)
-                - var imageName = column.value === 'thumbnail' ? column.value : `images/${column.value}`;
-                img.waiting(deferred-src=`${apiRoot}/item/${item.id}/tiles/${imageName}?width=${column.width || 160}&height=${column.height || 100}`)
-            else if column.type === 'metadata'
-              -
-                let value = item.get('meta') || {}
-                column.value.split('.').forEach((part) => {
-                  value = (value || {})[part];
-                })
-              if column.edit && accessLevel >= AccessType.WRITE
-                - if ((value === '' || value === undefined) && column.default) { value = column.default; }
-                span.large_image_metadata.lientry_edit(column-idx=colidx)
-                  if column.enum
-                    select.input-sm.form-control.g-widget-metadata-value-input.g-widget-metadata-lientry(title=column.description)
-                      for enumval in column.enum
-                        option(value=enumval, selected=('' + enumval) === ('' + value) ? 'selected' : null)
-                          = enumval
-                  else
-                    input.input-sm.form-control.g-widget-metadata-value-input.g-widget-metadata-column(placeholder=column.description || "Value", value=value, title=column.description)
->>>>>>> e0b10dcb
               else
                 - colNames[colidx] = `${column.value.substr(0, 1).toUpperCase()}${column.value.substr(1)}`
             - var sortable = (column.type === 'record' && column.value !== 'controls') || column.type === 'metadata'
@@ -161,7 +68,7 @@
                   }
                 });
               <div class="#{layoutMode == 'grid' ? 'inline-block' : 'table-cell'} align-middle">
-                <#{divtype} class="li-item-list-cell #{classes.join(' ')} flex items-left mx-4" g-item-cid="#{item.cid}" href="#{item._href ? item._href : `#item/${item.id}`}" title="#{colNames[colidx]}">
+                <#{divtype} class="li-item-list-cell #{classes.join(' ')} flex items-left mx-4" g-item-cid="#{item.cid}" href="#{item._href ? item._href : `#item/${item.id}`}" title="#{colNames[colidx]}" target="#{item._href && item._hrefTarget ? item._hrefTarget : undefined}">
                   if !skip && column.label
                     = column.label
                   if skip
@@ -177,12 +84,14 @@
                               <i class="ri-file-download-line"></i>
                             </a>
                           </div>
-                        if viewLinks
-                          <div class="group relative">
-                            <a class="hover:bg-zinc-200 px-2 py-1 rounded-full tracking-wider uppercase text-lg" href="#{item.downloadUrl({contentDisposition: 'inline'})}" title="View in browser" target="_blank" rel="noopener noreferrer">
-                              <i class="ri-external-link-line"></i>
-                            </a>
-                          </div>
+                        if availableApps && availableApps.items[item.id]
+                          - const apps = Object.entries(availableApps.items[item.id]).sort(([name1, app1], [name2, app2]) => { let diff = (app1.priority || 0) - (app2.priority || 0); return diff ? diff : (registeredApps[name1].name.toLowerCase() > registeredApps[name2].name.toLowerCase() ? 1 : -1); })
+                          for app in apps
+                            <div class="group relative">
+                              <a class="g-hui-open-link hover:bg-zinc-200 px-2 py-1 rounded-full tracking-wider uppercase text-lg" title="#{'Open in ' + registeredApps[app[0]].name}", href="#{app[1].url}" target="_blank">
+                                <i class="ri-external-link-line"></i>
+                              </a>
+                            </div>
                       </div>
                     else if column.value === 'size'
                       = formatSize(item.get('size'))
