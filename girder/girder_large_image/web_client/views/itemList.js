--- conflicted
+++ resolved
@@ -3,11 +3,11 @@
 import Backbone from 'backbone';
 import Vue from 'vue';
 
-import {getCurrentUser} from '@girder/core/auth';
-import {wrap} from '@girder/core/utilities/PluginUtils';
-import {getApiRoot} from '@girder/core/rest';
-import {AccessType} from '@girder/core/constants';
-import {formatSize, parseQueryString, splitRoute} from '@girder/core/misc';
+import { getCurrentUser } from '@girder/core/auth';
+import { wrap } from '@girder/core/utilities/PluginUtils';
+import { getApiRoot } from '@girder/core/rest';
+import { AccessType } from '@girder/core/constants';
+import { formatSize, parseQueryString, splitRoute } from '@girder/core/misc';
 import router from '@girder/core/router';
 import HierarchyWidget from '@girder/core/views/widgets/HierarchyWidget';
 import ItemCollection from '@girder/core/collections/ItemCollection';
@@ -15,11 +15,11 @@
 import ItemListWidget from '@girder/core/views/widgets/ItemListWidget';
 
 import largeImageConfig from './configView';
-import {addToRoute} from '../routes';
+import { addToRoute } from '../routes';
 
 import '../stylesheets/itemList.styl';
 import ItemListTemplate from '../templates/itemList.pug';
-import {MetadatumWidget, validateMetadataValue} from './metadataWidget';
+import { MetadatumWidget, validateMetadataValue } from './metadataWidget';
 
 import TableConfigDialog from './TableConfigDialog.vue';
 import TableViewSelect from './TableViewSelect.vue';
@@ -32,7 +32,7 @@
             return;
         }
     }
-    router.navigate('item/' + item.get('_id'), {trigger: true});
+    router.navigate('item/' + item.get('_id'), { trigger: true });
 }
 
 wrap(HierarchyWidget, 'initialize', function (initialize, settings) {
@@ -113,7 +113,7 @@
         }
         if (list.group) {
             let group = list.group;
-            group = !group.keys ? {keys: group} : group;
+            group = !group.keys ? { keys: group } : group;
             group.keys = Array.isArray(group.keys) ? group.keys : [group.keys];
             group.keys = group.keys.filter((g) => !g.includes(',') && !g.includes(':'));
             if (!group.keys.length) {
@@ -225,7 +225,7 @@
         }
     }
 
-    this._saveTableConfig = ({config, name, newView, originalName}) => {
+    this._saveTableConfig = ({ config, name, newView, originalName }) => {
         // Update or add the named view
         if (!this._liconfig) {
             this._liconfig = {};
@@ -244,7 +244,7 @@
             configCopy.edit = true;
             this._liconfig.namedItemLists[name] = configCopy;
         } else {
-            const foundView  = this._liconfig.namedItemLists[originalName];
+            const foundView = this._liconfig.namedItemLists[originalName];
             if (foundView) {
                 if (originalName !== name) {
                     // Need to make the view name unique
@@ -286,11 +286,11 @@
             return this._liconfig.allColumns;
         }
         const allColumns = [
-            {type: 'image', value: 'thumbnail', title: 'Thumbnail'},
-            {type: 'image', value: 'label', title: 'Label'},
-            {type: 'record', value: 'controls', title: 'Controls'},
-            {type: 'record', value: 'name', title: 'Name'},
-            {type: 'record', value: 'size', title: 'Size'}
+            { type: 'image', value: 'thumbnail', title: 'Thumbnail' },
+            { type: 'image', value: 'label', title: 'Label' },
+            { type: 'record', value: 'controls', title: 'Controls' },
+            { type: 'record', value: 'name', title: 'Name' },
+            { type: 'record', value: 'size', title: 'Size' }
         ];
         const allColumnsMap = {};
         this.collection.toArray().forEach((item) => {
@@ -330,7 +330,7 @@
                 ]));
             }
             this.collection._totalCount = 0;
-            this.collection.fetch(_.extend({}, {folderId: this.parentView.parentModel.id}, this.collection.params), true).done(() => {
+            this.collection.fetch(_.extend({}, { folderId: this.parentView.parentModel.id }, this.collection.params), true).done(() => {
                 const oldPages = this._totalPages;
                 const pages = Math.ceil(this.collection.getTotalCount() / this.collection.pageLimit);
                 this._totalPages = pages;
@@ -383,7 +383,7 @@
             }
             this._setFilter(false);
             this._setSort();
-            addToRoute({namedList: this._namedList, filter: this._generalFilter});
+            addToRoute({ namedList: this._namedList, filter: this._generalFilter });
             return true;
         }
         if (nav.type === 'open') {
@@ -400,7 +400,7 @@
         if ((this._namedList || '') !== name) {
             this._namedList = name;
             if (update !== false) {
-                addToRoute({namedList: this._namedList});
+                addToRoute({ namedList: this._namedList });
                 this._setSort();
             }
         }
@@ -409,13 +409,13 @@
     this._updateFilter = (evt) => {
         this._generalFilter = $(evt.target).val().trim();
         this._setFilter();
-        addToRoute({filter: this._generalFilter});
+        addToRoute({ filter: this._generalFilter });
     };
 
     this._clearFilter = (evt) => {
         this._generalFilter = '';
         this._setFilter();
-        addToRoute({filter: this._generalFilter});
+        addToRoute({ filter: this._generalFilter });
     };
 
     this._unescapePhrase = (val) => {
@@ -444,13 +444,13 @@
                 const coltag = this._unescapePhrase(match[5] || match[4] || match[3]);
                 const phrase = this._unescapePhrase(match[10] || match[9] || match[8]);
                 const negation = match[6] === '-';
-                var phrases = [{phrase: phrase, exact: match[8] !== undefined}];
+                var phrases = [{ phrase: phrase, exact: match[8] !== undefined }];
                 if (match[11]) {
                     [...match[11].matchAll(quotedValue)].forEach((submatch) => {
                         const subphrase = this._unescapePhrase(submatch[4] || submatch[3] || submatch[2]);
                         // remove dupes?
                         if (subphrase && subphrase.length) {
-                            phrases.push({phrase: subphrase, exact: submatch[2] !== undefined});
+                            phrases.push({ phrase: subphrase, exact: submatch[2] !== undefined });
                         }
                     });
                 }
@@ -460,7 +460,7 @@
                 }
                 usedPhrases[key] = true;
                 const clause = [];
-                phrases.forEach(({phrase, exact}) => {
+                phrases.forEach(({ phrase, exact }) => {
                     const numval = +phrase;
                     /* If numval is a non-zero number not in exponential
                      * notation, delta is the value of one for the least
@@ -473,8 +473,8 @@
                     columns.forEach((col) => {
                         let key;
                         if (coltag &&
-                            coltag.localeCompare(col.title || col.value, undefined, {sensitivity: 'accent'}) &&
-                            coltag.localeCompare(col.value, undefined, {sensitivity: 'accent'})
+                            coltag.localeCompare(col.title || col.value, undefined, { sensitivity: 'accent' }) &&
+                            coltag.localeCompare(col.value, undefined, { sensitivity: 'accent' })
                         ) {
                             return;
                         }
@@ -486,31 +486,31 @@
                         if (!coltag && !exact) {
                             const r = new RegExp('^' + (phrase.substr(phrase.length - 1) === ':' ? phrase.substr(0, phrase.length - 1) : phrase), 'i');
                             if (r.exec(col.value) || r.exec(col.title || col.value)) {
-                                clause.push({[key]: {$exists: true}});
+                                clause.push({ [key]: { $exists: true } });
                             }
                         }
                         if (key && exact) {
-                            clause.push({[key]: {$regex: '^' + phrase + '$', $options: 'i'}});
+                            clause.push({ [key]: { $regex: '^' + phrase + '$', $options: 'i' } });
                             if (!_.isNaN(numval)) {
-                                clause.push({[key]: numval});
+                                clause.push({ [key]: numval });
                             }
                         } else if (key) {
-                            clause.push({[key]: {$regex: phrase, $options: 'i'}});
+                            clause.push({ [key]: { $regex: phrase, $options: 'i' } });
                             if (!_.isNaN(numval)) {
-                                clause.push({[key]: numval});
+                                clause.push({ [key]: numval });
                                 if (numval > 0 && delta) {
-                                    clause.push({[key]: {$gte: numval, $lt: numval + delta}});
+                                    clause.push({ [key]: { $gte: numval, $lt: numval + delta } });
                                 } else if (numval < 0 && delta) {
-                                    clause.push({[key]: {$lte: numval, $gt: numval + delta}});
+                                    clause.push({ [key]: { $lte: numval, $gt: numval + delta } });
                                 }
                             }
                         }
                     });
                 });
                 if (clause.length > 0) {
-                    filter.push(!negation ? {$or: clause} : {$nor: clause});
+                    filter.push(!negation ? { $or: clause } : { $nor: clause });
                 } else if (!negation) {
-                    filter.push({$or: [{_no_such_value_: '_no_such_value_'}]});
+                    filter.push({ $or: [{ _no_such_value_: '_no_such_value_' }] });
                 }
             });
             if (filter.length === 0) {
@@ -519,7 +519,7 @@
                 if (filter.length === 1) {
                     filter = filter[0];
                 } else {
-                    filter = {$and: filter};
+                    filter = { $and: filter };
                 }
                 filter = '_filter_:' + JSON.stringify(filter);
             }
@@ -557,7 +557,7 @@
     this.checkApps = (resources) => {
         const items = this.collection.models;
         const folders = [this.parentView.parentModel];
-        const canHandle = {items: {}, folders: {}};
+        const canHandle = { items: {}, folders: {} };
         // TODO: handle checked resources
         Object.entries(ItemListWidget.registeredApplications).forEach(([appname, app]) => {
             items.forEach((item) => {
@@ -696,20 +696,16 @@
             this._setSort();
             return;
         }
-<<<<<<< HEAD
         const itemList = this._confList();
         if (!itemList.columns || itemList.columns.length === 0) {
             itemList.columns = [
-                {type: 'record', value: 'name', title: 'Name'},
-                {type: 'record', value: 'size', title: 'Size'},
-                {type: 'record', value: 'controls', title: 'Controls'}
+                { type: 'record', value: 'name', title: 'Name' },
+                { type: 'record', value: 'size', title: 'Size' },
+                { type: 'record', value: 'controls', title: 'Controls' }
             ];
         }
-        adjustItemHref.call(this);
-=======
         const availableApps = this.checkApps();
         adjustItemHref.call(this, availableApps);
->>>>>>> e0b10dcb
         this.$el.html(ItemListTemplate({
             items: this.collection.toArray(),
             isParentPublic: this.public,
@@ -744,7 +740,7 @@
             }
         });
         this._tableConfigVue.$on('save', (config, name) => {
-            this._saveTableConfig({config, name, newView: false, originalName: this._tableConfigVue.name});
+            this._saveTableConfig({ config, name, newView: false, originalName: this._tableConfigVue.name });
         });
         this._tableConfigVue.$mount(this.parentView.$el.find('.g-edit-table-view-dialog-container')[0]);
 
@@ -803,11 +799,11 @@
                     foundView = this._liconfig.namedItemLists[name];
                 }
                 const columns = [
-                    {type: 'record', value: 'name'},
-                    {type: 'record', value: 'size'},
-                    {type: 'record', value: 'controls'}
+                    { type: 'record', value: 'name' },
+                    { type: 'record', value: 'size' },
+                    { type: 'record', value: 'controls' }
                 ];
-                this._liconfig.namedItemLists[name] = {columns, edit: true};
+                this._liconfig.namedItemLists[name] = { columns, edit: true };
 
                 this._tableConfigVue.config = this._liconfig.namedItemLists[name];
                 this._tableConfigVue.name = name;
@@ -823,7 +819,7 @@
                     this._liconfig.namedItemLists = {};
                 }
                 const foundView = this._liconfig.namedItemLists[name];
-                this._saveTableConfig({config: foundView, name, newView: true});
+                this._saveTableConfig({ config: foundView, name, newView: true });
             });
 
             this._tableViewSelectVue.$mount(this.parentView.$el.find('.g-table-view-select')[0]);
@@ -903,7 +899,7 @@
     this._lastSort.unshift(entry);
     this._setSort();
     if (!_.isEqual(this._lastSort, oldSort)) {
-        addToRoute({sort: this._lastSort.map((e) => `${e.type}:${e.value}:${e.dir}`).join(',')});
+        addToRoute({ sort: this._lastSort.map((e) => `${e.type}:${e.value}:${e.dir}`).join(',') });
     }
 }
 
@@ -928,7 +924,7 @@
     evt.preventDefault();
     const cell = $(evt.target).closest('.li-item-list-cell-filter');
     addCellToFilter.call(this, cell);
-    addToRoute({filter: this._generalFilter});
+    addToRoute({ filter: this._generalFilter });
     this._setSort();
     return false;
 }
@@ -945,7 +941,7 @@
     tempValue = tempValue.trim();
     let valResult = validateMetadataValue(column, tempValue, this._lastValidationError || (tempValue === '' && !column.required));
     if (tempValue === '' && !column.required) {
-        valResult = {value: tempValue};
+        valResult = { value: tempValue };
     }
     if (!valResult) {
         this._lastValidationError = true;
