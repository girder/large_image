import $ from 'jquery';
import _ from 'underscore';
import Backbone from 'backbone';
import Vue from 'vue';

import {wrap} from '@girder/core/utilities/PluginUtils';
import {getApiRoot} from '@girder/core/rest';
import {AccessType} from '@girder/core/constants';
import {formatSize, parseQueryString, splitRoute} from '@girder/core/misc';
import router from '@girder/core/router';
import HierarchyWidget from '@girder/core/views/widgets/HierarchyWidget';
import ItemCollection from '@girder/core/collections/ItemCollection';
import FolderListWidget from '@girder/core/views/widgets/FolderListWidget';
import ItemListWidget from '@girder/core/views/widgets/ItemListWidget';

import largeImageConfig from './configView';
import {addToRoute} from '../routes';

import '../stylesheets/itemList.styl';
import ItemListTemplate from '../templates/itemList.pug';
import {MetadatumWidget, validateMetadataValue} from './metadataWidget';

<<<<<<< HEAD
import TableConfigDialog from './TableConfigDialog.vue';
import TableViewSelect from './TableViewSelect.vue';
=======
ItemCollection.prototype.pageLimit = Math.max(250, ItemCollection.prototype.pageLimit);

function onItemClick(item) {
    if (this.itemListView && this.itemListView.onItemClick) {
        if (this.itemListView.onItemClick(item)) {
            return;
        }
    }
    router.navigate('item/' + item.get('_id'), {trigger: true});
}

wrap(HierarchyWidget, 'initialize', function (initialize, settings) {
    settings = settings || {};
    if (settings.paginated === undefined) {
        settings.paginated = true;
    }
    if (settings.onItemClick === undefined) {
        settings.onItemClick = onItemClick;
    }
    return initialize.call(this, settings);
});
>>>>>>> 21a527fe

wrap(HierarchyWidget, 'render', function (render) {
    render.call(this);
    if (this.parentModel.resourceName !== 'folder') {
        this.$('.g-folder-list-container').toggleClass('hidden', false);
    }
    if (!this.$('#flattenitemlist').length && this.$('.g-item-list-container').length && this.itemListView && this.itemListView.setFlatten) {
        $('.g-checked-actions').after(`
            <div class="group relative inline-block flex items-center">
                <div class="absolute bg-zinc-800 bg-opacity-80 px-2 py-1 text-white left-1/2 -translate-x-1/2 bottom-full rounded-md mb-[2px] text-sm whitespace-nowrap htk-hidden group-hover:block">
                    Show items in this folder and all subfolders
                </div>
                <input type="checkbox" id="flattenitemlist" style="margin:0 !important">
                <span class="mx-1 text-sm">Subfolders</span>
            </div>`
        );
        if ((this.itemListView || {})._recurse && this.parentModel.resourceName === 'folder') {
            this.$('#flattenitemlist').prop('checked', true);
            this.$('.g-folder-list-container').toggleClass('hidden', this.itemListView._hideFoldersOnFlatten);
        }
        this.events['click #flattenitemlist'] = (evt) => {
            this.itemListView.setFlatten(this.$('#flattenitemlist').is(':checked'));
        };
        this.delegateEvents();
    }
    if (this.$('#flattenitemlist').length && this.parentModel.get('_modelType') !== 'folder') {
        this.$('.li-flatten-item-list').addClass('htk-hidden');
    } else {
        this.$('.li-flatten-item-list').removeClass('htk-hidden');
    }
});

wrap(FolderListWidget, 'checkAll', function (checkAll, checked) {
    if (checked && (this.parentView.itemListView || {})._recurse) {
        return;
    }
    return checkAll.call(this, checked);
});

wrap(ItemListWidget, 'initialize', function (initialize, settings) {
    this._inInit = true;
    const result = initialize.call(this, settings);
    delete this._hasAnyLargeImage;

    this._confList = () => {
        let list;
        if (!this._liconfig) {
            return undefined;
        }
        const namedList = this._namedList || this._liconfig.defaultItemList;
        if (this.$el.closest('.modal-dialog').length) {
            list = this._liconfig.itemListDialog;
        } else if (namedList && this._liconfig.namedItemLists && this._liconfig.namedItemLists[namedList]) {
            list = this._liconfig.namedItemLists[namedList];
        } else {
            list = this._liconfig.itemList;
        }
        if (list.group) {
            let group = list.group;
            group = !group.keys ? {keys: group} : group;
            group.keys = Array.isArray(group.keys) ? group.keys : [group.keys];
            group.keys = group.keys.filter((g) => !g.includes(',') && !g.includes(':'));
            if (!group.keys.length) {
                group = undefined;
            }
            list.group = group;
        }
        return list;
    };

    largeImageConfig.getConfigFile(settings.folderId, true, (val) => {
        if (!settings.folderId) {
            this._liconfig = val;
        }
        if (_.isEqual(val, this._liconfig) && !this._recurse) {
            this._inInit = false;
            this.render();
            return;
        }
        if (!_.isEqual(val, this._liconfig) && !this.$el.closest('.modal-dialog').length && val) {
            this._liconfig = val;
            const list = this._confList();
            if (list.layout && list.layout.flatten !== undefined) {
                this._recurse = !!list.layout.flatten;
                this.parentView.$('#flattenitemlist').prop('checked', this._recurse);
            }
            this._hideFoldersOnFlatten = !!(list.layout && list.layout.flatten === 'only');
            this.parentView.$('.g-folder-list-container').toggleClass('hidden', this._hideFoldersOnFlatten);
        }
        delete this._lastSort;
        this._liconfig = val;
        const curRoute = Backbone.history.fragment;
        const routeParts = splitRoute(curRoute);
        const query = parseQueryString(routeParts.name);
        this._namedList = query.namedList || undefined;
        let update = false;
        if (query.sort) {
            this._lastSort = query.sort.split(',').map((chunk) => {
                const parts = chunk.split(':');
                return {
                    type: parts[0],
                    value: parts[1],
                    dir: parts[2]
                };
            });
            update = true;
        } else if (this._confList && this._confList() && this._confList().defaultSort && this._confList().defaultSort.length) {
            this._lastSort = this._confList().defaultSort;
            update = true;
        }
        if (query.filter || this._recurse) {
            this._generalFilter = query.filter;
            this._setFilter(false);
            update = true;
        }
        this._inInit = false;
        if (update) {
            this._setSort();
        } else {
            this.render();
        }
    });
    this.events['click .sortable'] = (evt) => sortColumn.call(this, evt);
    this.events['click .li-item-list-cell-filter'] = (evt) => itemListCellFilter.call(this, evt);
    this.events['click .large_image_metadata.lientry_edit'] = (evt) => itemListMetadataEdit.call(this, evt);
    this.events['change .large_image_metadata.lientry_edit'] = (evt) => itemListMetadataEdit.call(this, evt);
    this.events['input .large_image_metadata.lientry_edit'] = (evt) => itemListMetadataEdit.call(this, evt);
    this.delegateEvents();
    this.setFlatten = (flatten) => {
        if (!!flatten !== !!this._recurse) {
            this._recurse = !!flatten;
            this.parentView.$('.g-folder-list-container').toggleClass('hidden', this._hideFoldersOnFlatten && this._recurse);
            this._setFilter();
            this.render();
        }
    };
    return result;
});

wrap(ItemListWidget, 'render', function (render) {
    this.$el.closest('.modal-dialog').addClass('li-item-list-dialog');
    if (!this.$el.children().length) {
        this.$el.html('<span class="icon-spin1 animate-spin" title="Loading item list"/>');
    }

    /* Chrome limits the number of connections to a single domain, which means
     * that time-consuming requests for thumbnails can bind-up the web browser.
     * To avoid this, limit the maximum number of thumbnails that are requested
     * at a time.  At this time (2016-09-27), Chrome's limit is 6 connections;
     * to preserve some overhead, use a number a few lower than that. */
    var maxSimultaneous = 3;

    /**
     * When we might need to load another image, check how many are waiting or
     * currently being loaded, and ask an appropriate additional number to
     * load.
     *
     * @param {jquery element} parent parent under which the large_image
     *      thumbnails are located.
     */
    function _loadMoreImages(parent) {
        var loading = $('.large_image_thumbnail img.loading,.large_image_associated img.loading', parent).length;
        if (maxSimultaneous > loading) {
            $('.large_image_thumbnail img.waiting,.large_image_associated img.waiting', parent).slice(0, maxSimultaneous - loading).each(function () {
                var img = $(this);
                img.removeClass('waiting').addClass('loading');
                img.attr('src', img.attr('deferred-src'));
            });
        }
    }

<<<<<<< HEAD
    function addLargeImageDetails(item, container, parent, extraInfo) {
        var elem;
        elem = $('<div class="large_image_thumbnail"/>');
        elem.attr('g-item-cid', item.cid);
        container.append(elem);
        /* We store the desired src attribute in deferred-src until we actually
         * load the image. */
        elem.append($('<img class="waiting"/>').attr(
            'deferred-src', getApiRoot() + '/item/' +
                item.id + '/tiles/thumbnail?width=160&height=100'));
        var access = item.getAccessLevel();
        var extra = extraInfo[access] || extraInfo[AccessType.READ] || {};
        if (!getCurrentUser()) {
            extra = extraInfo.null || {};
        }

        /* Set the maximum number of columns we have so that we can let css
         * perform alignment. */
        var numColumns = Math.max((extra.images || []).length + 1, parent.attr('large_image_columns') || 0);
        parent.attr('large_image_columns', numColumns);

        _.each(extra.images || [], function (imageName) {
            elem = $('<div class="large_image_thumbnail"/>');
            container.append(elem);
            elem.append($('<img class="waiting"/>').attr(
                'deferred-src', getApiRoot() + '/item/' + item.id +
                '/tiles/images/' + imageName + '?width=160&height=100&_=' + item.get('updated')
            ));
            elem.attr('extra-image', imageName);
        });

        $('.large_image_thumbnail', container).each(function () {
            var elem = $(this);
            /* Handle images loading or failing. */
            $('img', elem).one('error', function () {
                $('img', elem).addClass('failed-to-load');
                $('img', elem).removeClass('loading waiting');
                elem.addClass('failed-to-load');
                _loadMoreImages(parent);
            });
            $('img', elem).one('load', function () {
                $('img', elem).addClass('loaded');
                $('img', elem).removeClass('loading waiting');
                _loadMoreImages(parent);
            });
        });
        _loadMoreImages(parent);
    }

    this._confList = () => {
        if (!this._liconfig) {
            return undefined;
        }
        if (this.$el.closest('.modal-dialog').length) {
            return this._liconfig.itemListDialog;
        }
        if (this._liconfig.itemList && this._liconfig.itemList.fromName) {
            const foundView  = (this._liconfig.namedItemLists || {})[this._liconfig.itemList.fromName];
            if (foundView) {
                return foundView;
            }
        }
        return this._liconfig.itemList;
    };

    this._saveTableConfig = ({columns, layout, name, newView, originalName}) => {
        // Update or add the named view
        if (!this._liconfig) {
            this._liconfig = {};
        }
        if (!this._liconfig.namedItemLists) {
            this._liconfig.namedItemLists = {};
        }
        if (newView) {
            // Need to make the view name unique
            let foundView = this._liconfig.namedItemLists[name];
            while (foundView) {
                name += ' Copy';
                foundView = this._liconfig.namedItemLists[name];
            }
            this._liconfig.namedItemLists[name] = {columns, layout, edit: true};
        } else {
            const foundView  = this._liconfig.namedItemLists[originalName];
            if (foundView) {
                if (originalName !== name) {
                    // Need to make the view name unique
                    let duplicate = this._liconfig.namedItemLists[name];
                    while (duplicate) {
                        name += ' Copy';
                        duplicate = this._liconfig.namedItemLists[name];
                    }
                    delete this._liconfig.namedItemLists[originalName];
                    this._liconfig.namedItemLists[name] = foundView;
                }
                foundView.columns = columns;
                foundView.layout = layout;
            } else {
                // This may occur if we are moving an old existing default view to a named view
                this._liconfig.namedItemLists[name] = {columns, layout, edit: true};
            }
        }

        // Make sure the named view is the current view
        if (!this._liconfig.itemList) {
            this._liconfig.itemList = {};
        }
        this._liconfig.itemList.fromName = name;
        delete this._liconfig.itemList.columns;
        delete this._liconfig.itemList.layout;

        // Save the new configuration to the yaml file
        largeImageConfig.saveConfigFile(this.parentView.parentModel.id, this._liconfig, null);
        itemListRender.apply(this);
    };

    this._deleteTableConfig = (name) => {
        if (!this._liconfig) {
            return;
        }
        delete this._liconfig.namedItemLists[name];
        if (this._liconfig.itemList.fromName === name) {
            this._liconfig.itemList.fromName = Object.keys(this._liconfig.namedItemLists)[0] || '';
        }
        itemListRender.apply(this);
        largeImageConfig.saveConfigFile(this.parentView.parentModel.id, this._liconfig, null);
    };

    this._allColumns = () => {
        if (this._liconfig && this._liconfig.allColumns) {
            return this._liconfig.allColumns;
        }
        const allColumns = [
            {type: 'image', value: 'thumbnail', title: 'Thumbnail'},
            {type: 'image', value: 'label', title: 'Label'},
            {type: 'record', value: 'controls', title: 'Controls'},
            {type: 'record', value: 'name', title: 'Name'},
            {type: 'record', value: 'size', title: 'Size'}
        ];
        const allColumnsMap = {};
        this.collection.toArray().forEach((item) => {
            const value = item.get('meta') || {};
            for (const key in value) {
                if (!allColumnsMap[key]) {
                    allColumnsMap[key] = true;
                    allColumns.push({
                        type: 'metadata',
                        value: key,
                        title: key.replace(/[^a-zA-Z0-9]+/g, ' ')
                            .split(' ')
                            .filter((word) => word.length > 0)
                            .map((word) =>
                                word.charAt(0).toUpperCase() + word.slice(1).toLowerCase()
                            )
                            .join(' ')
                    });
                }
            }
        });
        return allColumns;
    };

=======
>>>>>>> 21a527fe
    /**
     * Set sort on the collection and perform a debounced re-fetch.
     */
    this._setSort = () => {
        if (!this._inFetch) {
            this._inFetch = true;
            this._needsFetch = false;
            if (this._lastSort) {
                this.collection.comparator = _.constant(0);
                this.collection.sortField = JSON.stringify(this._lastSort.map((e) => [
                    (e.type === 'metadata' ? 'meta.' : '') + e.value,
                    e.dir === 'down' ? 1 : -1
                ]));
            }
            this.collection._totalCount = 0;
            this.collection.fetch(_.extend({}, {folderId: this.parentView.parentModel.id}, this.collection.params), true).done(() => {
                const oldPages = this._totalPages;
                const pages = Math.ceil(this.collection.getTotalCount() / this.collection.pageLimit);
                this._totalPages = pages;
                // recheck if this has large images
                this._hasAnyLargeImage = !!_.some(this.collection.toArray(), function (item) {
                    return item.has('largeImage');
                });
                this._inFetch = false;
                if (oldPages !== pages || this.collection.offset !== this.collection.size()) {
                    this.collection.offset = this.collection.size();
                    this.trigger('g:paginated');
                    this.collection.trigger('g:changed');
                } else {
                    itemListRender.apply(this, _.rest(arguments));
                }
                if (this._needsFetch) {
                    this._setSort();
                }
            });
        } else {
            this._needsFetch = true;
        }
    };

    /**
     * Return true if we handle the click
     */
    this.onItemClick = (item) => {
        const list = this._confList();
        const nav = (list || {}).navigate;
        if (!nav || (!nav.type && !nav.name) || nav.type === 'item') {
            return false;
        }
        if (nav.type === 'itemList') {
            if ((nav.name || '') === (self._namedList || '')) {
                return false;
            }
            if (!this._liconfig || !this._liconfig.namedItemLists || (nav.name && !this._liconfig.namedItemLists[nav.name])) {
                return false;
            }
            this._updateNamedList(nav.name, false);
            if (list.group) {
                this._generalFilter = '';
                list.group.keys.forEach((key) => {
                    const cell = this.$el.find(`[g-item-cid="${item.cid}"] [column-value="${key}"]`);
                    if (cell.length) {
                        addCellToFilter.call(this, cell, false);
                    }
                });
            }
            this._setFilter(false);
            this._setSort();
            addToRoute({namedList: this._namedList, filter: this._generalFilter});
            return true;
        }
        if (nav.type === 'open') {
            // TODO: handle open type
            // we probably need to get all the grouped items to pass them to
            // the .open-in-volview button via that _getCheckedResourceParam
            // call OR modify the volview plugin to have an open item with less
            // context.  The current folder context would ideally be the
            // deepest common parent rather than our current folder.  Where
            // does volview store its zip file?
        }
        return false;
    };

    this._updateNamedList = (name, update) => {
        name = name || '';
        if ((this._namedList || '') !== name) {
            this._namedList = name;
            if (update !== false) {
                addToRoute({namedList: this._namedList});
                this._setSort();
            }
        }
    };

    this._updateFilter = (evt) => {
        this._generalFilter = $(evt.target).val().trim();
        this._setFilter();
        addToRoute({filter: this._generalFilter});
    };

    this._clearFilter = (evt) => {
        this._generalFilter = '';
        this._setFilter();
        addToRoute({filter: this._generalFilter});
    };

    this._unescapePhrase = (val) => {
        if (val !== undefined) {
            val = val.replace('\\\'', '\'').replace('\\"', '"').replace('\\\\', '\\');
        }
        return val;
    };

    this._setFilter = (update) => {
        const val = this._generalFilter;
        let filter;
        const usedPhrases = {};
        const columns = (this._confList() || {}).columns || [];
        if (val !== undefined && val !== '' && columns.length) {
            // a value can be surrounded by single or double quotes, which will
            // be removed.
            const quotedValue = /((?:"((?:[^\\"]|\\\\|\\")*)(?:"|$)|'((?:[^\\']|\\\\|\\')*)(?:'|$)|([^:,\s]+)))/g;
            const phraseRE = new RegExp(
                new RegExp('((?:' + quotedValue.source + ':|))').source +
                /(-?)/.source +
                quotedValue.source +
                new RegExp('((?:,' + quotedValue.source + ')*)').source, 'g');
            filter = [];
            [...val.matchAll(phraseRE)].forEach((match) => {
                const coltag = this._unescapePhrase(match[5] || match[4] || match[3]);
                const phrase = this._unescapePhrase(match[10] || match[9] || match[8]);
                const negation = match[6] === '-';
                var phrases = [{phrase: phrase, exact: match[8] !== undefined}];
                if (match[11]) {
                    [...match[11].matchAll(quotedValue)].forEach((submatch) => {
                        const subphrase = this._unescapePhrase(submatch[4] || submatch[3] || submatch[2]);
                        // remove dupes?
                        if (subphrase && subphrase.length) {
                            phrases.push({phrase: subphrase, exact: submatch[2] !== undefined});
                        }
                    });
                }
                const key = `${coltag || ''}:` + phrases.map((p) => p.phrase + (p.exact ? '__exact__' : '')).join('|||');
                if (!phrases.length || usedPhrases[key]) {
                    return;
                }
                usedPhrases[key] = true;
                const clause = [];
                phrases.forEach(({phrase, exact}) => {
                    const numval = +phrase;
                    /* If numval is a non-zero number not in exponential
                     * notation, delta is the value of one for the least
                     * significant digit.  This will be NaN if phrase is not a
                     * number. */
                    const delta = Math.abs(+numval.toString().replace(/\d(?=.*[1-9](0*\.|)0*$)/g, '0').replace(/[1-9]/, '1'));
                    // escape for regex
                    phrase = phrase.replace(/[.*+?^${}()|[\]\\]/g, '\\$&');

                    columns.forEach((col) => {
                        let key;
                        if (coltag &&
                            coltag.localeCompare(col.title || col.value, undefined, {sensitivity: 'accent'}) &&
                            coltag.localeCompare(col.value, undefined, {sensitivity: 'accent'})
                        ) {
                            return;
                        }
                        if (col.type === 'record' && col.value !== 'controls') {
                            key = col.value;
                        } else if (col.type === 'metadata') {
                            key = 'meta.' + col.value;
                        }
                        if (!coltag && !exact) {
                            const r = new RegExp('^' + (phrase.substr(phrase.length - 1) === ':' ? phrase.substr(0, phrase.length - 1) : phrase), 'i');
                            if (r.exec(col.value) || r.exec(col.title || col.value)) {
                                clause.push({[key]: {$exists: true}});
                            }
                        }
                        if (key && exact) {
                            clause.push({[key]: {$regex: '^' + phrase + '$', $options: 'i'}});
                            if (!_.isNaN(numval)) {
                                clause.push({[key]: numval});
                            }
                        } else if (key) {
                            clause.push({[key]: {$regex: phrase, $options: 'i'}});
                            if (!_.isNaN(numval)) {
                                clause.push({[key]: numval});
                                if (numval > 0 && delta) {
                                    clause.push({[key]: {$gte: numval, $lt: numval + delta}});
                                } else if (numval < 0 && delta) {
                                    clause.push({[key]: {$lte: numval, $gt: numval + delta}});
                                }
                            }
                        }
                    });
                });
                if (clause.length > 0) {
                    filter.push(!negation ? {$or: clause} : {$nor: clause});
                } else if (!negation) {
                    filter.push({$or: [{_no_such_value_: '_no_such_value_'}]});
                }
            });
            if (filter.length === 0) {
                filter = undefined;
            } else {
                if (filter.length === 1) {
                    filter = filter[0];
                } else {
                    filter = {$and: filter};
                }
                filter = '_filter_:' + JSON.stringify(filter);
            }
        }
        const group = (this._confList() || {}).group || undefined;
        if (group) {
            if (group.keys.length) {
                let grouping = '_group_:meta.' + group.keys.join(',meta.');
                if (group.counts) {
                    for (let [gkey, gval] of Object.entries(group.counts)) {
                        if (!gkey.includes(',') && !gkey.includes(':') && !gval.includes(',') && !gval.includes(':')) {
                            if (gkey !== '_id') {
                                gkey = `meta.${gkey}`;
                            }
                            grouping += `,_count_,${gkey},meta.${gval}`;
                        }
                    }
                }
                filter = grouping + ':' + (filter || '');
            }
        }
        if (this._recurse) {
            filter = '_recurse_:' + (filter || '');
        }
        if (filter !== this._filter || filter !== (this.collection.params || {}).text) {
            this._filter = filter;
            this.collection.params = this.collection.params || {};
            this.collection.params.text = this._filter;
            if (update !== false) {
                this._setSort();
            }
        }
    };

    /**
     * For each item in the collection, if we are navigating to something other
     * than the item, set an href property.
     */
    function adjustItemHref() {
        this.collection.forEach((item) => {
            item._href = undefined;
        });
        const list = this._confList();
        const nav = (list || {}).navigate;
        if (!nav || (!nav.type && !nav.name) || nav.type === 'item') {
            return;
        }
        if (nav.type === 'itemList') {
            if ((nav.name || '') === (self._namedList || '')) {
                return;
            }
            if (!this._liconfig || !this._liconfig.namedItemLists || (nav.name && !this._liconfig.namedItemLists[nav.name])) {
                return;
            }
            this.collection.forEach((item) => {
                item._href = `#folder/${this.parentView.parentModel.id}?namedList=` + (nav.name ? encodeURIComponent(nav.name) : '');
                let filter = '';
                if (list.group) {
                    list.group.keys.forEach((col) => {
                        let val = item.get('meta') || {};
                        col.split('.').forEach((part) => {
                            val = (val || {})[part];
                        });
                        if (/[ '\\]/.exec(col)) {
                            col = "'" + col.replace('\\', '\\\\').replace("'", "\\'") + "'";
                        }
                        if (val) {
                            val = val.replace('\\', '\\\\').replace('"', '\\"');
                            filter += ` ${col}:"${val}"`;
                        }
                    });
                }
                filter = filter.trim();
                if (filter !== '') {
                    item._href += '&filter=' + encodeURIComponent(filter);
                }
            });
        }
        // TODO: handle nav.type open
    }

    function itemListRender() {
        if (this._inInit || this._inFetch) {
            return;
        }
        const root = this.$el.closest('.g-hierarchy-widget');
        if (!root.find('.li-item-list-filter').length) {
<<<<<<< HEAD
            let base = root.find('.g-checked-actions').eq(0);
            let func = 'after';
=======
            let base = root.find('.g-hierarchy-actions-header .g-folder-header-buttons').eq(0);
            const func = 'before';
>>>>>>> 21a527fe
            if (!base.length) {
                base = root.find('.g-hierarchy-breadcrumb-bar>.breadcrumb>div').eq(0);
            }
            if (base.length) {
<<<<<<< HEAD
                base[func](`
                    <div class="g-table-view-select"></div>

                    <div class="li-item-list-filter group relative flex h-8 grow">
                        <div class="absolute bg-zinc-800 bg-opacity-80 px-2 py-1 text-white left-1/2 -translate-x-1/2 z-100 w-72 top-full rounded-md mb-[2px] text-sm htk-hidden group-hover:block">
                            <p>Matches items where all specified terms match.</p>
                            <p>Surround with single quotes to include spaces, double quotes for exact value match.</p>
                            <p>Prefix with - to exclude that value.</p>
                            <p>By default, all columns are searched. Use <column>:<value1>[,<value2>...] to require that a column matches a specified value or any of a list of specified values. Column and value names can be quoted to include spaces (single quotes for substring match, double quotes for exact value match).</p>
                            <p>If <column>:-<value1>[,<value2>...] is specified, matches will exclude the list of values.</p>
                            <p>Non-exact matches without a column specifier will also match columns that start with the specified value.</p>
                        </div>
                        <i class="ri-search-line absolute top-1/2 -translate-y-1/2 left-0 pl-3"></i>
                        <input
                          type="text"
                          class="li-item-list-filter-input bg-white border border-zinc-300 rounded-md px-1 pl-8 text-sm focus:outline-none min-w-52 w-full"
                          placeholder="Search items"
                        >
                        <button class="li-item-list-filter-clear absolute right-3 top-1/2 transform -translate-y-1/2 text-gray-500 hover:text-gray-700 focus:outline-none">
                            <i class="ri-close-line"></i>
                        </button>
                    </div>
                `);
                this._tableViewSelectVue = null; // We'll need to recreate this

=======
                base.parent().addClass('li-item-list-filter-parent');
                base[func]('<span class="li-item-list-filter">Filter:&nbsp;<input class="li-item-list-filter-input" title="' +
                    'All specified terms must be included.  ' +
                    'Surround with single quotes to include spaces, double quotes for exact value match.  ' +
                    'Prefix with - to exclude that value.  ' +
                    'By default, all columns are searched.  ' +
                    'Use <column>:<value1>[,<value2>...] to require that a column matches a specified value or any of a list of specified values.  ' +
                    'Column and value names can be quoted to include spaces (single quotes for substring match, double quotes for exact value match).  ' +
                    'If <column>:-<value1>[,<value2>...] is specified, matches will exclude the list of values.  ' +
                    'Non-exact matches without a column specifier will also match columns that start with the specified value.  ' +
                    '"></input>' +
                    '<span class="li-item-list-filter-clear"><i class="icon-cancel"></i></span>' +
                    '</span>');
>>>>>>> 21a527fe
                if (this._generalFilter) {
                    root.find('.li-item-list-filter-input').val(this._generalFilter);
                }
                this.parentView.events['change .li-item-list-filter-input'] = this._updateFilter;
                this.parentView.events['input .li-item-list-filter-input'] = this._updateFilter;
                this.parentView.events['click .li-item-list-filter-clear'] = (evt) => {
                    this.parentView.$el.find('.li-item-list-filter-input').val('');
                    this._clearFilter();
                };
                this.parentView.delegateEvents();
            }
        }

        if (!this._lastSort && this._confList() && this._confList().defaultSort && this._confList().defaultSort.length) {
            this._lastSort = this._confList().defaultSort;
            this._setSort();
            return;
        }
<<<<<<< HEAD
        const itemList = this._confList();
        if (!itemList.columns || itemList.columns.length === 0) {
            itemList.columns = [
                {type: 'record', value: 'name', title: 'Name'},
                {type: 'record', value: 'size', title: 'Size'},
                {type: 'record', value: 'controls', title: 'Controls'}
            ];
        }
=======
        adjustItemHref.call(this);
>>>>>>> 21a527fe
        this.$el.html(ItemListTemplate({
            items: this.collection.toArray(),
            isParentPublic: this.public,
            hasMore: this.collection.hasNextPage(),
            formatSize: formatSize,
            checkboxes: this._checkboxes,
            downloadLinks: this._downloadLinks,
            viewLinks: this._viewLinks,
            showSizes: this._showSizes,
            highlightItem: this._highlightItem,
            selectedItemId: (this._selectedItem || {}).id,
            paginated: this._paginated,
            apiRoot: getApiRoot(),
            hasAnyLargeImage: this._hasAnyLargeImage,
            itemList: this._confList(),
            sort: this._lastSort,
            MetadatumWidget: MetadatumWidget,
            accessLevel: this.accessLevel,
            parentView: this,
            AccessType: AccessType
        }));

        const TableConfigDialogConstructor = Vue.extend(TableConfigDialog);
        this._tableConfigVue = new TableConfigDialogConstructor({
            propsData: {
                config: (this._confList() || {}) || {},
                allColumns: this._allColumns(),
                name: ((this._liconfig || {}).itemList || {}).fromName || '',
                newView: false
            }
        });
        this._tableConfigVue.$on('save', (config, name) => {
            this._saveTableConfig({columns: config.columns, layout: config.layout, name, newView: false, originalName: this._tableConfigVue.name});
        });
        this._tableConfigVue.$mount(this.parentView.$el.find('.g-edit-table-view-dialog-container')[0]);

        const currentName = (this._liconfig || {}).itemList ? this._liconfig.itemList.fromName : undefined;
        const views = (this._liconfig || {}).namedItemLists || {};
        if (this._tableViewSelectVue) {
            this._tableViewSelectVue.value = currentName;
            this._tableViewSelectVue.views = views;
            this._tableViewSelectVue.loggedIn = !!getCurrentUser();
        } else {
            const TableViewSelectConstructor = Vue.extend(TableViewSelect);
            this._tableViewSelectVue = new TableViewSelectConstructor({
                propsData: {
                    value: currentName,
                    views,
                    loggedIn: !!getCurrentUser()
                }
            });

            this._tableViewSelectVue.$on('change', (name) => {
                if (!this._liconfig) {
                    this._liconfig = {};
                }
                if (!this._liconfig.itemList) {
                    this._liconfig.itemList = {};
                }
                this._liconfig.itemList.fromName = name;
                delete this._liconfig.itemList.columns;
                itemListRender.apply(this);
                if (getCurrentUser()) {
                    largeImageConfig.saveConfigFile(this.parentView.parentModel.id, this._liconfig, null);
                }
            });

            this._tableViewSelectVue.$on('edit', (name) => {
                this._tableConfigVue.config = (this._liconfig.namedItemLists || {})[name];
                this._tableConfigVue.name = name;
                this._tableConfigVue.newView = false;
                this._tableConfigVue.$refs.dialog.show();
            });

            this._tableViewSelectVue.$on('delete', (name) => {
                this._deleteTableConfig(name);
            });

            this._tableViewSelectVue.$on('new', () => {
                if (this._liconfig === undefined) {
                    this._liconfig = {};
                }
                if (this._liconfig.namedItemLists === undefined) {
                    this._liconfig.namedItemLists = {};
                }
                let name = 'View';
                let num = 1;
                let foundView = this._liconfig.namedItemLists[name];
                while (foundView) {
                    num += 1;
                    name = `View ${num}`;
                    foundView = this._liconfig.namedItemLists[name];
                }
                const columns = [
                    {type: 'record', value: 'name'},
                    {type: 'record', value: 'size'},
                    {type: 'record', value: 'controls'}
                ];
                this._liconfig.namedItemLists[name] = {columns, edit: true};

                this._tableConfigVue.config = this._liconfig.namedItemLists[name];
                this._tableConfigVue.name = name;
                this._tableConfigVue.newView = true;
                this._tableConfigVue.$refs.dialog.show();
            });

            this._tableViewSelectVue.$on('copy', (name) => {
                if (this._liconfig === undefined) {
                    this._liconfig = {};
                }
                if (this._liconfig.namedItemLists === undefined) {
                    this._liconfig.namedItemLists = {};
                }
                const foundView = this._liconfig.namedItemLists[name];
                this._saveTableConfig({columns: foundView.columns, layout: foundView.layout, name, newView: true});
            });

            this._tableViewSelectVue.$mount(this.parentView.$el.find('.g-table-view-select')[0]);
        }

        const parent = this.$el;
        this.$el.find('.large_image_thumbnail').each(function () {
            var elem = $(this);
            /* Handle images loading or failing. */
            $('img', elem).one('error', function () {
                $('img', elem).addClass('failed-to-load');
                $('img', elem).removeClass('loading waiting');
                elem.addClass('failed-to-load');
                _loadMoreImages(parent);
            });
            $('img', elem).one('load', function () {
                $('img', elem).addClass('loaded');
                $('img', elem).removeClass('loading waiting');
                _loadMoreImages(parent);
            });
        });
        _loadMoreImages(parent);
    }

    if (this._confList() && this._hasAnyLargeImage) {
        return itemListRender.apply(this, _.rest(arguments));
    }

    largeImageConfig.getSettings((settings) => {
        var items = this.collection.toArray();
        this._hasAnyLargeImage = !!_.some(items, function (item) {
            return item.has('largeImage');
        });
        if (this._confList()) {
            return itemListRender.apply(this, _.rest(arguments));
        }

        if (this._recurse && !((this.collection || {}).params || {}).text) {
            this._setFilter();
            this.render();
        }
        return this;
    });
    return this;
});

wrap(ItemListWidget, 'remove', function (remove) {
    const root = this.$el.closest('.g-hierarchy-widget');
    root.remove('.li-item-list-filter');
    delete this.parentView.events['change .li-item-list-filter-input'];
    delete this.parentView.events['input .li-item-list-filter-input'];
    this.parentView.delegateEvents();
    return remove.call(this);
});

function sortColumn(evt) {
    const icon = {
        up: 'ri-arrow-up-line',
        down: 'ri-arrow-down-line',
        none: 'ri-arrow-up-down-line'
    };
    const header = $(evt.currentTarget);
    const entry = {
        type: header.attr('column_type'),
        value: header.attr('column_value')
    };
    const sortIndicator = header.find('.sort-indicator');
    const curDir = sortIndicator.hasClass(icon.down) ? 'down' : sortIndicator.hasClass(icon.up) ? 'up' : 'none';
    const nextDir = curDir === 'down' ? 'up' : 'down';
    sortIndicator.toggleClass(icon.down, nextDir === 'down').toggleClass(icon.up, nextDir === 'up').toggleClass(icon.none, nextDir === 'none');
    entry.dir = nextDir;
    const oldSort = this._lastSort;
    if (!this._lastSort) {
        this._lastSort = [];
    }
    this._lastSort = this._lastSort.filter((e) => e.type !== entry.type || e.value !== entry.value);
    this._lastSort.unshift(entry);
    this._setSort();
    if (!_.isEqual(this._lastSort, oldSort)) {
        addToRoute({sort: this._lastSort.map((e) => `${e.type}:${e.value}:${e.dir}`).join(',')});
    }
}

function addCellToFilter(cell, update) {
    let filter = this._generalFilter || '';
    let val = cell.attr('filter-value');
    let col = cell.attr('column-value');
    if (/[ '\\]/.exec(col)) {
        col = "'" + col.replace('\\', '\\\\').replace("'", "\\'") + "'";
    }
    val = val.replace('\\', '\\\\').replace('"', '\\"');
    filter += ` ${col}:"${val}"`;
    filter = filter.trim();
    this.$el.closest('.g-hierarchy-widget').find('.li-item-list-filter-input').val(filter);
    this._generalFilter = filter;
    if (update !== false) {
        this._setFilter();
    }
}

function itemListCellFilter(evt) {
    evt.preventDefault();
    const cell = $(evt.target).closest('.li-item-list-cell-filter');
    addCellToFilter.call(this, cell);
    addToRoute({filter: this._generalFilter});
    this._setSort();
    return false;
}

function itemListMetadataEdit(evt) {
    evt.preventDefault();
    if (evt.type === 'click') {
        return false;
    }
    const ctrl = $(evt.target).closest('.lientry_edit');
    const columns = (this._confList() || {}).columns || [];
    const column = columns[+ctrl.attr('column-idx')];
    let tempValue = ctrl.find('.g-widget-metadata-value-input').val();
    tempValue = tempValue.trim();
    let valResult = validateMetadataValue(column, tempValue, self._lastValidationError || (tempValue === '' && !column.required));
    if (tempValue === '' && !column.required) {
        valResult = {value: tempValue};
    }
    if (!valResult) {
        self._lastValidationError = true;
        return false;
    }
    self._lastValidationError = false;
    const item = this.collection.get(ctrl.closest('[g-item-cid]').attr('g-item-cid'));
    let value = item.get('meta') || {};
    let meta;
    let key;
    column.value.split('.').forEach((part) => {
        meta = value;
        key = part;
        value = (value || {})[part];
    });
    if (value === valResult.value) {
        return;
    }
    meta[key] = valResult.value;
    item._sendMetadata(item.get('meta'));
    return false;
}

export default ItemListWidget;<|MERGE_RESOLUTION|>--- conflicted
+++ resolved
@@ -3,6 +3,7 @@
 import Backbone from 'backbone';
 import Vue from 'vue';
 
+import {getCurrentUser} from '@girder/core/auth';
 import {wrap} from '@girder/core/utilities/PluginUtils';
 import {getApiRoot} from '@girder/core/rest';
 import {AccessType} from '@girder/core/constants';
@@ -20,10 +21,9 @@
 import ItemListTemplate from '../templates/itemList.pug';
 import {MetadatumWidget, validateMetadataValue} from './metadataWidget';
 
-<<<<<<< HEAD
 import TableConfigDialog from './TableConfigDialog.vue';
 import TableViewSelect from './TableViewSelect.vue';
-=======
+
 ItemCollection.prototype.pageLimit = Math.max(250, ItemCollection.prototype.pageLimit);
 
 function onItemClick(item) {
@@ -45,7 +45,6 @@
     }
     return initialize.call(this, settings);
 });
->>>>>>> 21a527fe
 
 wrap(HierarchyWidget, 'render', function (render) {
     render.call(this);
@@ -217,72 +216,6 @@
         }
     }
 
-<<<<<<< HEAD
-    function addLargeImageDetails(item, container, parent, extraInfo) {
-        var elem;
-        elem = $('<div class="large_image_thumbnail"/>');
-        elem.attr('g-item-cid', item.cid);
-        container.append(elem);
-        /* We store the desired src attribute in deferred-src until we actually
-         * load the image. */
-        elem.append($('<img class="waiting"/>').attr(
-            'deferred-src', getApiRoot() + '/item/' +
-                item.id + '/tiles/thumbnail?width=160&height=100'));
-        var access = item.getAccessLevel();
-        var extra = extraInfo[access] || extraInfo[AccessType.READ] || {};
-        if (!getCurrentUser()) {
-            extra = extraInfo.null || {};
-        }
-
-        /* Set the maximum number of columns we have so that we can let css
-         * perform alignment. */
-        var numColumns = Math.max((extra.images || []).length + 1, parent.attr('large_image_columns') || 0);
-        parent.attr('large_image_columns', numColumns);
-
-        _.each(extra.images || [], function (imageName) {
-            elem = $('<div class="large_image_thumbnail"/>');
-            container.append(elem);
-            elem.append($('<img class="waiting"/>').attr(
-                'deferred-src', getApiRoot() + '/item/' + item.id +
-                '/tiles/images/' + imageName + '?width=160&height=100&_=' + item.get('updated')
-            ));
-            elem.attr('extra-image', imageName);
-        });
-
-        $('.large_image_thumbnail', container).each(function () {
-            var elem = $(this);
-            /* Handle images loading or failing. */
-            $('img', elem).one('error', function () {
-                $('img', elem).addClass('failed-to-load');
-                $('img', elem).removeClass('loading waiting');
-                elem.addClass('failed-to-load');
-                _loadMoreImages(parent);
-            });
-            $('img', elem).one('load', function () {
-                $('img', elem).addClass('loaded');
-                $('img', elem).removeClass('loading waiting');
-                _loadMoreImages(parent);
-            });
-        });
-        _loadMoreImages(parent);
-    }
-
-    this._confList = () => {
-        if (!this._liconfig) {
-            return undefined;
-        }
-        if (this.$el.closest('.modal-dialog').length) {
-            return this._liconfig.itemListDialog;
-        }
-        if (this._liconfig.itemList && this._liconfig.itemList.fromName) {
-            const foundView  = (this._liconfig.namedItemLists || {})[this._liconfig.itemList.fromName];
-            if (foundView) {
-                return foundView;
-            }
-        }
-        return this._liconfig.itemList;
-    };
-
     this._saveTableConfig = ({columns, layout, name, newView, originalName}) => {
         // Update or add the named view
         if (!this._liconfig) {
@@ -324,7 +257,7 @@
         if (!this._liconfig.itemList) {
             this._liconfig.itemList = {};
         }
-        this._liconfig.itemList.fromName = name;
+        this._liconfig.defaultItemList = name;
         delete this._liconfig.itemList.columns;
         delete this._liconfig.itemList.layout;
 
@@ -338,8 +271,8 @@
             return;
         }
         delete this._liconfig.namedItemLists[name];
-        if (this._liconfig.itemList.fromName === name) {
-            this._liconfig.itemList.fromName = Object.keys(this._liconfig.namedItemLists)[0] || '';
+        if (this._liconfig.defaultItemList === name) {
+            this._liconfig.defaultItemList = Object.keys(this._liconfig.namedItemLists)[0] || '';
         }
         itemListRender.apply(this);
         largeImageConfig.saveConfigFile(this.parentView.parentModel.id, this._liconfig, null);
@@ -379,8 +312,6 @@
         return allColumns;
     };
 
-=======
->>>>>>> 21a527fe
     /**
      * Set sort on the collection and perform a debounced re-fetch.
      */
@@ -676,18 +607,12 @@
         }
         const root = this.$el.closest('.g-hierarchy-widget');
         if (!root.find('.li-item-list-filter').length) {
-<<<<<<< HEAD
             let base = root.find('.g-checked-actions').eq(0);
             let func = 'after';
-=======
-            let base = root.find('.g-hierarchy-actions-header .g-folder-header-buttons').eq(0);
-            const func = 'before';
->>>>>>> 21a527fe
             if (!base.length) {
                 base = root.find('.g-hierarchy-breadcrumb-bar>.breadcrumb>div').eq(0);
             }
             if (base.length) {
-<<<<<<< HEAD
                 base[func](`
                     <div class="g-table-view-select"></div>
 
@@ -713,21 +638,6 @@
                 `);
                 this._tableViewSelectVue = null; // We'll need to recreate this
 
-=======
-                base.parent().addClass('li-item-list-filter-parent');
-                base[func]('<span class="li-item-list-filter">Filter:&nbsp;<input class="li-item-list-filter-input" title="' +
-                    'All specified terms must be included.  ' +
-                    'Surround with single quotes to include spaces, double quotes for exact value match.  ' +
-                    'Prefix with - to exclude that value.  ' +
-                    'By default, all columns are searched.  ' +
-                    'Use <column>:<value1>[,<value2>...] to require that a column matches a specified value or any of a list of specified values.  ' +
-                    'Column and value names can be quoted to include spaces (single quotes for substring match, double quotes for exact value match).  ' +
-                    'If <column>:-<value1>[,<value2>...] is specified, matches will exclude the list of values.  ' +
-                    'Non-exact matches without a column specifier will also match columns that start with the specified value.  ' +
-                    '"></input>' +
-                    '<span class="li-item-list-filter-clear"><i class="icon-cancel"></i></span>' +
-                    '</span>');
->>>>>>> 21a527fe
                 if (this._generalFilter) {
                     root.find('.li-item-list-filter-input').val(this._generalFilter);
                 }
@@ -746,7 +656,6 @@
             this._setSort();
             return;
         }
-<<<<<<< HEAD
         const itemList = this._confList();
         if (!itemList.columns || itemList.columns.length === 0) {
             itemList.columns = [
@@ -755,9 +664,7 @@
                 {type: 'record', value: 'controls', title: 'Controls'}
             ];
         }
-=======
         adjustItemHref.call(this);
->>>>>>> 21a527fe
         this.$el.html(ItemListTemplate({
             items: this.collection.toArray(),
             isParentPublic: this.public,
@@ -785,7 +692,7 @@
             propsData: {
                 config: (this._confList() || {}) || {},
                 allColumns: this._allColumns(),
-                name: ((this._liconfig || {}).itemList || {}).fromName || '',
+                name: ((this._liconfig || {}).defaultItemList) || '',
                 newView: false
             }
         });
@@ -794,7 +701,7 @@
         });
         this._tableConfigVue.$mount(this.parentView.$el.find('.g-edit-table-view-dialog-container')[0]);
 
-        const currentName = (this._liconfig || {}).itemList ? this._liconfig.itemList.fromName : undefined;
+        const currentName = (this._liconfig || {}).defaultItemList;
         const views = (this._liconfig || {}).namedItemLists || {};
         if (this._tableViewSelectVue) {
             this._tableViewSelectVue.value = currentName;
@@ -817,7 +724,7 @@
                 if (!this._liconfig.itemList) {
                     this._liconfig.itemList = {};
                 }
-                this._liconfig.itemList.fromName = name;
+                this._liconfig.defaultItemList = name;
                 delete this._liconfig.itemList.columns;
                 itemListRender.apply(this);
                 if (getCurrentUser()) {
