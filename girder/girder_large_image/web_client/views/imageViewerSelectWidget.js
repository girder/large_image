--- conflicted
+++ resolved
@@ -1,17 +1,7 @@
-<<<<<<< HEAD
-=======
-import $ from 'jquery';
-import _ from 'underscore';
 import Vue from 'vue';
-
-import {wrap} from '@girder/core/utilities/PluginUtils';
-import eventStream from '@girder/core/utilities/EventStream';
-import ItemView from '@girder/core/views/body/ItemView';
-import View from '@girder/core/views/View';
 
 import {restRequest} from '@girder/core/rest';
 
->>>>>>> b354515c
 import largeImageConfig from './configView';
 import * as viewers from './imageViewerWidget';
 
