div.large_image_thumbnail
  display inline-block
  width 160px

  img
    display none
    margin auto

    &.loaded
      display block

div.large_image_container
  display inline-block
  min-width 160px

div.large_image_container+span
  white-space nowrap

[large_image_columns="2"]
  div.large_image_container
    min-width 320px

[large_image_columns="3"]
  div.large_image_container
    min-width 480px

  &.li-item-list[layout_mode="grid"]
    display block

    &>li.g-item-list-entry
      display inline-block
      overflow hidden
      border 1px solid rgba(0, 0, 0, 0.1)
      padding 1px
      vertical-align top
      max-width 250px

    &>li>.li-item-list-cell
      display inline-block

<<<<<<< HEAD
=======
ul.g-item-list[metadata-columns="0"]
  .li-column-record-size
    text-wrap no-wrap

  .li-column-record-name
    width 100%

.li-item-list-filter
  padding-left 12px

>>>>>>> 21a527fe
@media (min-width 768px)
  .modal-dialog.li-item-list-dialog
    width inherit

@media (min-width 900px)
  .modal-dialog.li-item-list-dialog
    width 70%
    max-width 1000px

<<<<<<< HEAD
.li-item-list-filter-clear
  cursor pointer
=======
.li-flatten-item-list
  font-size 14px
  display inline-block
  margin-left 20px

  label
    padding-left 5px
    font-weight normal

.g-hierarchy-widget .g-hierarchy-actions-header.li-item-list-filter-parent
  display flex
  align-items baseline

  button.g-checked-actions-button
    float unset

  .li-item-list-filter
    flex 1
    display flex
    align-items baseline

    input
      flex 1

    .li-item-list-filter-clear
      cursor pointer
      margin-right 20px

.g-hierarchy-widget .g-hierarchy-breadcrumb-bar ol.breadcrumb.li-item-list-filter-parent
  white-space wrap

  .li-item-list-filter
    white-space nowrap
>>>>>>> 21a527fe
<|MERGE_RESOLUTION|>--- conflicted
+++ resolved
@@ -38,8 +38,6 @@
     &>li>.li-item-list-cell
       display inline-block
 
-<<<<<<< HEAD
-=======
 ul.g-item-list[metadata-columns="0"]
   .li-column-record-size
     text-wrap no-wrap
@@ -50,7 +48,6 @@
 .li-item-list-filter
   padding-left 12px
 
->>>>>>> 21a527fe
 @media (min-width 768px)
   .modal-dialog.li-item-list-dialog
     width inherit
@@ -60,10 +57,10 @@
     width 70%
     max-width 1000px
 
-<<<<<<< HEAD
 .li-item-list-filter-clear
   cursor pointer
-=======
+
+/* Has some new stuff but REMOVE once things look ok on merge
 .li-flatten-item-list
   font-size 14px
   display inline-block
@@ -97,4 +94,4 @@
 
   .li-item-list-filter
     white-space nowrap
->>>>>>> 21a527fe
+*/