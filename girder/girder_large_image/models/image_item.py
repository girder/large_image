#############################################################################
#  Copyright Kitware Inc.
#
#  Licensed under the Apache License, Version 2.0 ( the "License" );
#  you may not use this file except in compliance with the License.
#  You may obtain a copy of the License at
#
#    http://www.apache.org/licenses/LICENSE-2.0
#
#  Unless required by applicable law or agreed to in writing, software
#  distributed under the License is distributed on an "AS IS" BASIS,
#  WITHOUT WARRANTIES OR CONDITIONS OF ANY KIND, either express or implied.
#  See the License for the specific language governing permissions and
#  limitations under the License.
#############################################################################

import io
import json
<<<<<<< HEAD
import logging
=======
import os
>>>>>>> cc6c08c6
import pickle
import threading

import pymongo
from girder_jobs.constants import JobStatus
from girder_jobs.models.job import Job

from girder.constants import SortDir
from girder.exceptions import FilePathException, GirderException, ValidationException
from girder.models.assetstore import Assetstore
from girder.models.file import File
from girder.models.item import Item
from girder.models.setting import Setting
from girder.models.upload import Upload
from large_image.cache_util import getTileCache, strhash
from large_image.constants import TileOutputMimeTypes
from large_image.exceptions import TileGeneralError, TileSourceError

from .. import constants, girder_tilesource

logger = logging.getLogger(__name__)


class ImageItem(Item):
    _cacheSaveDataLock = threading.RLock()
    _cacheSaveDataThreads = []

    # We try these sources in this order.  The first entry is the fallback for
    # items that antedate there being multiple options.
    def initialize(self):
        super().initialize()
        self.ensureIndices(['largeImage.fileId'])
        File().ensureIndices([
            ([
                ('isLargeImageThumbnail', pymongo.ASCENDING),
                ('attachedToType', pymongo.ASCENDING),
                ('attachedToId', pymongo.ASCENDING),
            ], {}),
            ([
                ('isLargeImageData', pymongo.ASCENDING),
                ('attachedToType', pymongo.ASCENDING),
                ('attachedToId', pymongo.ASCENDING),
            ], {}),
        ])

    def checkForDocumentDB(self):
        if not hasattr(self, '_likelyDocumentDB'):
            if os.environ.get('LARGE_IMAGE_DOCUMENTDB'):
                self._likelyDocumentDB = os.environ.get(
                    'LARGE_IMAGE_DOCUMENTDB').lower() != 'false'
                logger.info('Using flag to determine DocumentDB '
                            f'compatibility: {self._likelyDocumentDB}')
            else:
                try:
                    self.database['__nowhere__'].aggregate([
                        {'$graphLookup': {
                            'from': '__nowhere__',
                            'startWith': '$noSuchParentId',
                            'connectFromField': '_id',
                            'connectToField': 'noSuchParentId',
                            'as': 'descendants',
                        }},
                    ])
                    self._likelyDocumentDB = False
                except Exception:
                    logger.warning(
                        'Running on a database that does not support '
                        '$graphLookup; this is probably DocumentDB')
                    self._likelyDocumentDB = True
        return self._likelyDocumentDB

    def createImageItem(self, item, fileObj, user=None, token=None,
                        createJob=True, notify=False, localJob=None, **kwargs):
        logger.info('createImageItem called on item %s (%s)', item['_id'], item['name'])
        # Using setdefault ensures that 'largeImage' is in the item
        if 'fileId' in item.setdefault('largeImage', {}):
            msg = 'Item already has largeImage set.'
            raise TileGeneralError(msg)
        if fileObj['itemId'] != item['_id']:
            msg = 'The provided file must be in the provided item.'
            raise TileGeneralError(msg)
        if (item['largeImage'].get('expected') is True and
                'jobId' in item['largeImage']):
            msg = 'Item is scheduled to generate a largeImage.'
            raise TileGeneralError(msg)

        item['largeImage'].pop('expected', None)
        item['largeImage'].pop('sourceName', None)

        item['largeImage']['fileId'] = fileObj['_id']
        job = None
        logger.debug(
            'createImageItem checking if item %s (%s) can be used directly',
            item['_id'], item['name'])
        sourceName = girder_tilesource.getGirderTileSourceName(item, fileObj, noCache=True)
        if sourceName:
            logger.info(
                'createImageItem using source %s for item %s (%s)',
                sourceName, item['_id'], item['name'])
            item['largeImage']['sourceName'] = sourceName
        if not sourceName or createJob == 'always':
            if not createJob:
                logger.info(
                    'createImageItem will not use item %s (%s) as a largeImage',
                    item['_id'], item['name'])
                msg = 'A job must be used to generate a largeImage.'
                raise TileGeneralError(msg)
            logger.debug(
                'createImageItem creating a job to generate a largeImage for item %s (%s)',
                item['_id'], item['name'])
            # No source was successful
            del item['largeImage']['fileId']
            if not localJob:
                job = self._createLargeImageJob(item, fileObj, user, token, **kwargs)
            else:
                job = self._createLargeImageLocalJob(item, fileObj, user, **kwargs)
            item['largeImage']['expected'] = True
            item['largeImage']['notify'] = notify
            item['largeImage']['originalId'] = fileObj['_id']
            item['largeImage']['jobId'] = job['_id']
            logger.debug(
                'createImageItem created a job to generate a largeImage for item %s (%s)',
                item['_id'], item['name'])
        self.save(item)
        return job

    def _createLargeImageJob(
            self, item, fileObj, user, token, toFolder=False, folderId=None, name=None, **kwargs):
        import large_image_tasks.tasks
        from girder_worker_utils.transforms.common import TemporaryDirectory
        from girder_worker_utils.transforms.contrib.girder_io import GirderFileIdAllowDirect
        from girder_worker_utils.transforms.girder_io import (GirderUploadToFolder,
                                                              GirderUploadToItem)

        try:
            localPath = File().getLocalFilePath(fileObj)
        except (FilePathException, AttributeError):
            localPath = None
        job = large_image_tasks.tasks.create_tiff.apply_async(kwargs=dict(
            girder_job_title='Large Image Conversion: %s' % fileObj['name'],
            girder_job_other_fields={'meta': {
                'creator': 'large_image',
                'itemId': str(item['_id']),
                'task': 'createImageItem',
            }},
            inputFile=GirderFileIdAllowDirect(str(fileObj['_id']), fileObj['name'], localPath),
            inputName=fileObj['name'],
            outputDir=TemporaryDirectory(),
            girder_result_hooks=[
                GirderUploadToItem(str(item['_id']), False)
                if not toFolder else
                GirderUploadToFolder(
                    str(folderId or item['folderId']),
                    upload_kwargs=dict(filename=name),
                ),
            ],
            **kwargs,
        ), countdown=int(kwargs['countdown']) if kwargs.get('countdown') else None)
        return job.job

    def _createLargeImageLocalJob(
            self, item, fileObj, user=None, toFolder=False, folderId=None, name=None, **kwargs):
        # TODO convert this job to celery
        job = Job().createLocalJob(
            module='large_image_tasks.tasks',
            function='convert_image_job',
            kwargs={
                'itemId': str(item['_id']),
                'fileId': str(fileObj['_id']),
                'userId': str(user['_id']) if user else None,
                'toFolder': toFolder,
                **kwargs,
            },
            title='Large Image Conversion: %s' % fileObj['name'],
            type='large_image_tiff',
            user=user,
            public=True,
        )
        # For consistency with the non-local job
        job['meta'] = {
            'creator': 'large_image',
            'itemId': str(item['_id']),
            'task': 'createImageItem',
        }
        job = Job().save(job)
        Job().scheduleJob(job)
        return job

    def convertImage(self, item, fileObj, user=None, token=None, localJob=True, **kwargs):
        if fileObj['itemId'] != item['_id']:
            msg = 'The provided file must be in the provided item.'
            raise TileGeneralError(msg)
        if not localJob:
            return self._createLargeImageJob(item, fileObj, user, token, toFolder=True, **kwargs)
        return self._createLargeImageLocalJob(item, fileObj, user, toFolder=True, **kwargs)

    @classmethod
    def _tileFromHash(cls, item, x, y, z, mayRedirect=False, **kwargs):
        tileCache, tileCacheLock = getTileCache()
        if tileCache is None:
            return None
        if 'largeImage' not in item:
            return None
        if item['largeImage'].get('expected'):
            return None
        sourceName = item['largeImage']['sourceName']
        try:
            sourceClass = girder_tilesource.AvailableGirderTileSources[sourceName]
        except TileSourceError:
            return None
        if '_' in kwargs or 'style' in kwargs:
            kwargs = kwargs.copy()
            kwargs.pop('_', None)
        classHash = sourceClass.getLRUHash(item, **kwargs)
        # style isn't part of the tile hash strhash parameters
        kwargs.pop('style', None)
        tileHash = sourceClass.__name__ + ' ' + classHash + ' ' + strhash(
            sourceClass.__name__ + ' ' + classHash) + strhash(
            *(x, y, z), mayRedirect=mayRedirect, **kwargs)
        try:
            if tileCacheLock is None:
                tileData = tileCache[tileHash]
            else:
                # It would be nice if we could test if tileHash was in
                # tileCache, but memcached doesn't expose that functionality
                with tileCacheLock:
                    tileData = tileCache[tileHash]
            tileMime = TileOutputMimeTypes.get(kwargs.get('encoding'), 'image/jpeg')
            return tileData, tileMime
        except (KeyError, ValueError):
            return None

    @classmethod
    def _loadTileSource(cls, item, **kwargs):
        if 'largeImage' not in item:
            msg = 'No large image file in this item.'
            raise TileSourceError(msg)
        if item['largeImage'].get('expected'):
            msg = 'The large image file for this item is still pending creation.'
            raise TileSourceError(msg)

        sourceName = item['largeImage']['sourceName']
        try:
            # First try to use the tilesource we recorded as the preferred one.
            # This is faster than trying to find the best source each time.
            tileSource = girder_tilesource.AvailableGirderTileSources[sourceName](item, **kwargs)
        except TileSourceError as exc:
            # We could try any source
            # tileSource = girder_tilesource.getGirderTileSource(item, **kwargs)
            # but, instead, log that the original source no longer works are
            # reraise the exception
            logger.warning(
                'The original tile source (%s) for item %s is not working',
                sourceName, item['_id'])
            try:
                file = File().load(item['largeImage']['fileId'], force=True)
                localPath = File().getLocalFilePath(file)
                open(localPath, 'rb').read(1)
            except OSError:
                logger.warning(
                    'Is the original data reachable and readable (it fails via %r)?', localPath)
                raise OSError(localPath) from None
            except Exception:
                pass
            raise exc
        return tileSource

    def getMetadata(self, item, **kwargs):
        tileSource = self._loadTileSource(item, **kwargs)
        return tileSource.getMetadata()

    def getInternalMetadata(self, item, **kwargs):
        tileSource = self._loadTileSource(item, **kwargs)
        result = tileSource.getInternalMetadata() or {}
        if tileSource.getICCProfiles(onlyInfo=True):
            result['iccprofiles'] = tileSource.getICCProfiles(onlyInfo=True)
        result['tilesource'] = tileSource.name
        if hasattr(tileSource, '_populatedLevels'):
            result['populatedLevels'] = tileSource._populatedLevels
        return result

    def getTile(self, item, x, y, z, mayRedirect=False, **kwargs):
        tileSource = self._loadTileSource(item, **kwargs)
        imageParams = {}
        if 'frame' in kwargs:
            imageParams['frame'] = int(kwargs['frame'])
        tileData = tileSource.getTile(x, y, z, mayRedirect=mayRedirect, **imageParams)
        tileMimeType = tileSource.getTileMimeType()
        return tileData, tileMimeType

    def delete(self, item, skipFileIds=None):
        deleted = False
        if 'largeImage' in item:
            job = None
            if 'jobId' in item['largeImage']:
                try:
                    job = Job().load(item['largeImage']['jobId'], force=True, exc=True)
                except ValidationException:
                    # The job has been deleted, but we still need to clean up
                    # the rest of the tile information
                    pass
            if (item['largeImage'].get('expected') and job and
                    job.get('status') in (
                    JobStatus.QUEUED, JobStatus.RUNNING)):
                # cannot cleanly remove the large image, since a conversion
                # job is currently in progress
                # TODO: cancel the job
                # TODO: return a failure error code
                return False

            # If this file was created by the worker job, delete it
            if 'jobId' in item['largeImage']:
                # To eliminate all traces of the job, add
                # if job:
                #     Job().remove(job)
                del item['largeImage']['jobId']

            if 'originalId' in item['largeImage']:
                # The large image file should not be the original file
                assert item['largeImage']['originalId'] != \
                    item['largeImage'].get('fileId')

                if ('fileId' in item['largeImage'] and (
                        not skipFileIds or
                        item['largeImage']['fileId'] not in skipFileIds)):
                    file = File().load(id=item['largeImage']['fileId'], force=True)
                    if file:
                        File().remove(file)
                del item['largeImage']['originalId']

            del item['largeImage']

            item = self.save(item)
            deleted = True
        self.removeThumbnailFiles(item)
        return deleted

    def getThumbnail(self, item, checkAndCreate=False, width=None, height=None, **kwargs):
        """
        Using a tile source, get a basic thumbnail.  Aspect ratio is
        preserved.  If neither width nor height is given, a default value is
        used.  If both are given, the thumbnail will be no larger than either
        size.

        :param item: the item with the tile source.
        :param checkAndCreate: if the thumbnail is already cached, just return
            True.  If it does not, create, cache, and return it.  If 'nosave',
            return values from the cache, but do not store new results in the
            cache.
        :param width: maximum width in pixels.
        :param height: maximum height in pixels.
        :param kwargs: optional arguments.  Some options are encoding,
            jpegQuality, jpegSubsampling, tiffCompression, fill.  This is also
            passed to the tile source.
        :returns: thumbData, thumbMime: the image data and the mime type OR
            a generator which will yield a file.
        """
        # check if a thumbnail file exists with a particular key
        keydict = dict(kwargs, width=width, height=height)
        return self._getAndCacheImageOrData(
            item, 'getThumbnail', checkAndCreate, keydict, width=width, height=height, **kwargs)

    def _getAndCacheImageOrData(
            self, item, imageFunc, checkAndCreate, keydict, pickleCache=False, **kwargs):
        """
        Get a file associated with an image that can be generated by a
        function.

        :param item: the idem to process.
        :param imageFunc: the function to call to generate a file.
        :param checkAndCreate: False to return the data, creating and caching
            it if needed.  True to return True if the data is already in cache,
            or to create the data, cache, and return it if not.  'nosave' to
            return data from the cache if present, or generate the data but do
            not return it if not in the cache.  'check' to just return True or
            False to report if it is in the cache.
        :param keydict: a dictionary of values to use for the cache key.
        :param pickleCache: if True, the results of the function are pickled to
            preserve them.  If False, the results can be saved as a file
            directly.
        :param **kwargs: passed to the tile source and to the imageFunc.  May
            contain contentDisposition to determine how results are returned.
        :returns:
        """
        if 'fill' in keydict and (keydict['fill']).lower() == 'none':
            del keydict['fill']
        keydict = {k: v for k, v in keydict.items() if v is not None and not k.startswith('_')}
        key = json.dumps(keydict, sort_keys=True, separators=(',', ':'))
        lockkey = (imageFunc, item['_id'], key)
        if not hasattr(self, '_getAndCacheImageOrDataLock'):
            self._getAndCacheImageOrDataLock = {
                'keys': {},
                'lock': threading.Lock(),
            }
        keylock = None
        with self._getAndCacheImageOrDataLock['lock']:
            if lockkey in self._getAndCacheImageOrDataLock['keys']:
                keylock = self._getAndCacheImageOrDataLock['keys'][lockkey]
        if checkAndCreate != 'nosave' and keylock and keylock.locked():
            # This is intended to guard against calling expensive but cached
            # functions multiple times.  There is still a possibility of that,
            # as if two calls are made close enough to concurrently, they could
            # both pass this guard and then run sequentially (which is still
            # preferable to concurrently).  Guarding against such a race
            # condition creates a bottleneck as the database checks would then
            # be in the guarded code section; this is considered a reasonable
            # compromise.
            logger.info('Waiting for %r', (lockkey, ))
            with keylock:
                pass
        existing = File().findOne({
            'attachedToType': 'item',
            'attachedToId': item['_id'],
            'isLargeImageThumbnail' if not pickleCache else 'isLargeImageData': True,
            'thumbnailKey': key,
        })
        if existing:
            if checkAndCreate and checkAndCreate != 'nosave':
                return True
            if kwargs.get('contentDisposition') != 'attachment':
                contentDisposition = 'inline'
            else:
                contentDisposition = kwargs['contentDisposition']
            if pickleCache:
                data = File().open(existing).read()
                return pickle.loads(data), 'application/octet-stream'
            return File().download(existing, contentDisposition=contentDisposition,
                                   headers=kwargs.get('headers', True))
        if checkAndCreate == 'check':
            return False
        return self.getAndCacheImageOrDataRun(
            checkAndCreate, imageFunc, item, key, keydict, pickleCache, lockkey, **kwargs)

    def _saveDataFile(self, item, imageMime, dataStored, key, pickleCache, keylock, lockkey):
        with keylock:
            # Save the data as a file
            try:
                datafile = Upload().uploadFromFile(
                    io.BytesIO(dataStored), size=len(dataStored),
                    name='_largeImageThumbnail', parentType='item', parent=item,
                    user=None, mimeType=imageMime, attachParent=True)
                if not len(dataStored) and 'received' in datafile:
                    datafile = Upload().finalizeUpload(
                        datafile, Assetstore().load(datafile['assetstoreId']))
                datafile.update({
                    'isLargeImageThumbnail' if not pickleCache else
                    'isLargeImageData': True,
                    'thumbnailKey': key,
                })
                # Ideally, we would check that the file is still wanted before
                # we save it.  This is probably impossible without true
                # transactions in Mongo.
                File().save(datafile)
            except (GirderException, PermissionError, FileNotFoundError):
                logger.warning('Could not cache data for large image')
            finally:
                with self._getAndCacheImageOrDataLock['lock']:
                    self._getAndCacheImageOrDataLock['keys'].pop(lockkey, None)

    def cacheSaveDataManagement(self, timeout=0.0):
        """
        Check any of the threads used for caching data from slow functions and
        join those that are finished.

        :param timeout: 0 to return without blocking, just harvesting the
            finished threads.  None to block until all are finished.  Since all
            threads will be checked, specifying a positive timeout will
            possibly take that long times the number of threads.
        :returns: the number of active threads
        """
        with self._cacheSaveDataLock:
            numthreads = len(self._cacheSaveDataThreads)
        for idx in range(numthreads - 1, -1, -1):
            with self._cacheSaveDataLock:
                if idx >= len(self._cacheSaveDataThreads):
                    continue
                t = self._cacheSaveDataThreads[idx]
            t.join(timeout)
            if not t.is_alive():
                with self._cacheSaveDataLock:
                    self._cacheSaveDataThreads.remove(t)
        with self._cacheSaveDataLock:
            numthreads = len(self._cacheSaveDataThreads)
        return numthreads

    def getAndCacheImageOrDataRun(
            self, checkAndCreate, imageFunc, item, key, keydict, pickleCache, lockkey, **kwargs):
        """
        Actually execute a cached function.
        """
        with self._getAndCacheImageOrDataLock['lock']:
            if lockkey not in self._getAndCacheImageOrDataLock['keys']:
                self._getAndCacheImageOrDataLock['keys'][lockkey] = threading.Lock()
            keylock = self._getAndCacheImageOrDataLock['keys'][lockkey]
        nounlock = False
        with keylock:
            logger.debug('Computing %r', (lockkey, ))
            try:
                tileSource = self._loadTileSource(item, **kwargs)
                result = getattr(tileSource, imageFunc)(**kwargs)
                if result is None:
                    imageData, imageMime = b'', 'application/octet-stream'
                elif pickleCache:
                    imageData, imageMime = result, 'application/octet-stream'
                else:
                    imageData, imageMime = result
                saveFile = True
                if not pickleCache:
                    # The logic on which files to save could be more sophisticated.
                    maxThumbnailFiles = int(Setting().get(
                        constants.PluginSettings.LARGE_IMAGE_MAX_THUMBNAIL_FILES))
                    saveFile = maxThumbnailFiles > 0
                    # Make sure we don't exceed the desired number of thumbnails
                    self.removeThumbnailFiles(
                        item, maxThumbnailFiles - 1, imageKey=keydict.get('imageKey') or 'none')
                if (saveFile and checkAndCreate != 'nosave' and (
                        pickleCache or isinstance(imageData, bytes))):
                    dataStored = imageData if not pickleCache else pickle.dumps(
                        imageData, protocol=4)
                    self.cacheSaveDataManagement()
                    with self._cacheSaveDataLock:
                        t = threading.Thread(
                            target=self._saveDataFile,
                            args=(item, imageMime, dataStored, key, pickleCache, keylock, lockkey),
                            daemon=True)
                        t.start()
                        self._cacheSaveDataThreads.append(t)
                    nounlock = True
                return imageData, imageMime
            finally:
                if not nounlock:
                    with self._getAndCacheImageOrDataLock['lock']:
                        self._getAndCacheImageOrDataLock['keys'].pop(lockkey, None)

    def removeThumbnailFiles(self, item, keep=0, sort=None, imageKey=None,
                             onlyList=False, **kwargs):
        """
        Remove all large image thumbnails from an item.

        :param item: the item that owns the thumbnails.
        :param keep: keep this many entries.
        :param sort: the sort method used.  The first (keep) records in this
            sort order are kept.
        :param imageKey: None for the basic thumbnail, otherwise an associated
            imageKey.
        :param onlyList: if True, return a list of known thumbnails or data
            files that would be removed, but don't remove them.
        :param kwargs: additional parameters to determine which files to
            remove.
        :returns: a tuple of (the number of files before removal, the number of
            files removed).
        """
        keys = ['isLargeImageThumbnail']
        if not keep:
            keys.append('isLargeImageData')
        if not sort:
            sort = [('_id', SortDir.DESCENDING)]
        results = []
        present = 0
        removed = 0
        for key in keys:
            query = {
                'attachedToType': 'item',
                'attachedToId': item['_id'],
                key: True,
            }
            if imageKey and key == 'isLargeImageThumbnail':
                if imageKey == 'none':
                    query['thumbnailKey'] = {'$not': {'$regex': '"imageKey":'}}
                else:
                    query['thumbnailKey'] = {'$regex': '"imageKey":"%s"' % imageKey}
            query.update(kwargs)
            for file in File().find(query, sort=sort):
                present += 1
                if keep > 0:
                    keep -= 1
                    continue
                if onlyList:
                    results.append(file)
                else:
                    File().remove(file)
                removed += 1
        if onlyList:
            return results
        return (present, removed)

    def getRegion(self, item, **kwargs):
        """
        Using a tile source, get an arbitrary region of the image, optionally
        scaling the results.  Aspect ratio is preserved.

        :param item: the item with the tile source.
        :param kwargs: optional arguments.  Some options are left, top,
            right, bottom, regionWidth, regionHeight, units, width, height,
            encoding, jpegQuality, jpegSubsampling, and tiffCompression.  This
            is also passed to the tile source.
        :returns: regionData, regionMime: the image data and the mime type.
        """
        tileSource = self._loadTileSource(item, **kwargs)
        regionData, regionMime = tileSource.getRegion(**kwargs)
        return regionData, regionMime

    def tileFrames(self, item, checkAndCreate='nosave', **kwargs):
        """
        Given the parameters for getRegion, plus a list of frames and the
        number of frames across, make a larger image composed of a region from
        each listed frame composited together.

        :param item: the item with the tile source.
        :param checkAndCreate: if False, use the cache.  If True and the result
            is already cached, just return True.  If is not, create, cache, and
            return it.  If 'nosave', return values from the cache, but do not
            store new results in the cache.
        :param kwargs: optional arguments.  Some options are left, top,
            right, bottom, regionWidth, regionHeight, units, width, height,
            encoding, jpegQuality, jpegSubsampling, and tiffCompression.  This
            is also passed to the tile source.  These also include frameList
            and framesAcross.
        :returns: regionData, regionMime: the image data and the mime type.
        """
        imageKey = 'tileFrames'
        return self._getAndCacheImageOrData(
            item, 'tileFrames', checkAndCreate,
            dict(kwargs, imageKey=imageKey), headers=False, **kwargs)

    def getPixel(self, item, **kwargs):
        """
        Using a tile source, get a single pixel from the image.

        :param item: the item with the tile source.
        :param kwargs: optional arguments.  Some options are left, top.
        :returns: a dictionary of the color channel values, possibly with
            additional information
        """
        tileSource = self._loadTileSource(item, **kwargs)
        return tileSource.getPixel(**kwargs)

    def histogram(self, item, checkAndCreate=False, **kwargs):
        """
        Using a tile source, get a histogram of the image.

        :param item: the item with the tile source.
        :param kwargs: optional arguments.  See the tilesource histogram
            method.
        :returns: histogram object.
        """
        if kwargs.get('range') is not None and kwargs.get('range') != 'round':
            tileSource = self._loadTileSource(item, **kwargs)
            result = tileSource.histogram(**kwargs)
        else:
            imageKey = 'histogram'
            result = self._getAndCacheImageOrData(
                item, 'histogram', checkAndCreate,
                dict(kwargs, imageKey=imageKey), pickleCache=True, **kwargs)
            if not isinstance(result, bool):
                result = result[0]
        return result

    def getBandInformation(self, item, statistics=True, **kwargs):
        """
        Using a tile source, get band information of the image.

        :param item: the item with the tile source.
        :param kwargs: optional arguments.  See the tilesource
            getBandInformation method.
        :returns: band information.
        """
        tileSource = self._loadTileSource(item, **kwargs)
        result = tileSource.getBandInformation(statistics=statistics, **kwargs)
        return result

    def tileSource(self, item, **kwargs):
        """
        Get a tile source for an item.

        :param item: the item with the tile source.
        :return: magnification, width of a pixel in mm, height of a pixel in mm.
        """
        return self._loadTileSource(item, **kwargs)

    def getAssociatedImagesList(self, item, **kwargs):
        """
        Return a list of associated images.

        :param item: the item with the tile source.
        :return: a list of keys of associated images.
        """
        tileSource = self._loadTileSource(item, **kwargs)
        return tileSource.getAssociatedImagesList()

    def getAssociatedImage(self, item, imageKey, checkAndCreate=False, *args, **kwargs):
        """
        Return an associated image.

        :param item: the item with the tile source.
        :param imageKey: the key of the associated image to retrieve.
        :param kwargs: optional arguments.  Some options are width, height,
            encoding, jpegQuality, jpegSubsampling, and tiffCompression.
        :returns: imageData, imageMime: the image data and the mime type, or
            None if the associated image doesn't exist.
        """
        keydict = dict(kwargs, imageKey=imageKey)
        return self._getAndCacheImageOrData(
            item, 'getAssociatedImage', checkAndCreate, keydict, imageKey=imageKey, **kwargs)

    def _scheduleTileFrames(self, item, tileFramesList, user):
        """
        Schedule generating tile frames in a local job.

        :param item: the item.
        :param tileFramesList: a list of dictionary of parameters to pass to
            the tileFrames method.
        :param user: the user owning the job.
        """
        # TODO convert this job to celery
        job = Job().createLocalJob(
            module='large_image_tasks.tasks',
            function='cache_tile_frames_job',
            kwargs={
                'itemId': str(item['_id']),
                'tileFramesList': tileFramesList,
            },
            title='Cache tileFrames',
            type='large_image_cache_tile_frames',
            user=user,
            public=True,
        )
        Job().scheduleJob(job)
        return job

    def _scheduleHistograms(self, item, histogramList, user):
        """
        Schedule generating histograms in a local job.

        :param item: the item.
        :param histogramList: a list of dictionary of parameters to pass to
            the histogram method.
        :param user: the user owning the job.
        """
        # TODO convert this job to celery
        job = Job().createLocalJob(
            module='large_image_tasks.tasks',
            function='cache_histograms_job',
            kwargs={
                'itemId': str(item['_id']),
                'histogramList': histogramList,
            },
            title='Cache Histograms',
            type='large_image_cache_histograms',
            user=user,
            public=True,
        )
        Job().scheduleJob(job)
        return job

    def mayHaveAdjacentFiles(self, item, imageFile=None):
        """
        Check if an item may have adajent files.

        :param item: the item to check.
        :param imageFile: the largeImage file; if not passed, it is looked up,
            passing it just saves a database lookup.
        :returns: None if this isn't a largeImage, False if we think it can't
            have adjacent files, 'local' if we think the adjacent files are
            local to the item, True if there could be adjacent files in other
            items.
        """
        if 'largeImage' not in item:
            return None
        if item['largeImage'].get('expected'):
            return None
        imageFileId = item['largeImage']['fileId']
        if imageFile is None:
            imageFile = File().load(imageFileId, force=True)
        if imageFile.get('linkUrl'):
            return True
        # The item has adjacent files if there are any files that are not the
        # large image file or an original file it was derived from.  This is
        # always the case if there are 3 or more files.
        fileIds = [str(file['_id']) for file in Item().childFiles(item, limit=3)]
        knownIds = [str(imageFileId)]
        if 'originalId' in item['largeImage']:
            knownIds.append(str(item['largeImage']['originalId']))
        mayHave = (len(fileIds) >= 3 or
                   fileIds[0] not in knownIds or fileIds[-1] not in knownIds)
        if (any(ext in girder_tilesource.KnownExtensionsWithAdjacentFiles
                for ext in imageFile['exts']) or
                imageFile.get('mimeType') in girder_tilesource.KnownMimeTypesWithAdjacentFiles):
            mayHave = True
            if 'originalId' not in item['largeImage'] and File().find({
                    'itemId': item['_id'],
                    'mimeType': imageFile.get('mimeType')}).count() > 1:
                mayHave = 'local'
        return mayHave<|MERGE_RESOLUTION|>--- conflicted
+++ resolved
@@ -16,11 +16,8 @@
 
 import io
 import json
-<<<<<<< HEAD
 import logging
-=======
 import os
->>>>>>> cc6c08c6
 import pickle
 import threading
 
