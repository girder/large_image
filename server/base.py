#!/usr/bin/env python
# -*- coding: utf-8 -*-

###############################################################################
#  Copyright Kitware Inc.
#
#  Licensed under the Apache License, Version 2.0 ( the "License" );
#  you may not use this file except in compliance with the License.
#  You may obtain a copy of the License at
#
#    http://www.apache.org/licenses/LICENSE-2.0
#
#  Unless required by applicable law or agreed to in writing, software
#  distributed under the License is distributed on an "AS IS" BASIS,
#  WITHOUT WARRANTIES OR CONDITIONS OF ANY KIND, either express or implied.
#  See the License for the specific language governing permissions and
#  limitations under the License.
###############################################################################

from girder import events, plugin, logger
from girder.constants import AccessType
from girder.utility.model_importer import ModelImporter
from girder.plugins.jobs.constants import JobStatus

from . import constants
from .loadmodelcache import invalidateLoadModelCache


def _postUpload(event):
    """
    Called when a file is uploaded. We check the parent item to see if it is
    expecting a large image upload, and if so we register this file as the
    result image.
    """
    fileObj = event.info['file']
    if 'itemId' not in fileObj:
        return

    Item = ModelImporter.model('item')
    item = Item.load(fileObj['itemId'], force=True, exc=True)

    if item.get('largeImage', {}).get('expected') and (
            fileObj['name'].endswith('.tiff') or
            fileObj.get('mimeType') == 'image/tiff'):
        if fileObj.get('mimeType') != 'image/tiff':
            fileObj['mimeType'] = 'image/tiff'
            ModelImporter.model('file').save(fileObj)
        del item['largeImage']['expected']
        item['largeImage']['fileId'] = fileObj['_id']
        item['largeImage']['sourceName'] = 'tiff'
        Item.save(item)


<<<<<<< HEAD
def _updateJob(event):
    """
    Called when a job is saved.  If this is a large image job and it is ended,
    clean up after it, mark it as done.
    """
    job = event.info
    meta = job.get('meta', {})
    if (meta.get('creator') != 'large_image' or not meta.get('itemId') or
            meta.get('task') != 'createImageItem'):
        return
    if job['status'] not in (JobStatus.ERROR, JobStatus.CANCELED,
                             JobStatus.SUCCESS):
        return
    item = ModelImporter.model('item').load(meta['itemId'], force=True,
                                            exc=False)
    if not item:
        return
    if item.get('largeImage', {}).get('expected'):
        del item['largeImage']['expected']
    if (job['status'] in (JobStatus.ERROR, JobStatus.CANCELED) and
            'largeImage' in item):
        del item['largeImage']
    ModelImporter.model('item').save(item)
=======
def checkForLargeImageFiles(event):
    file = event.info
    possible = False
    mimeType = file.get('mimeType')
    if mimeType in ('image/tiff', 'image/x-tiff', 'image/x-ptif'):
        possible = True
    exts = file.get('exts')
    if exts and exts[-1] in ('svs', 'ptif', 'tif', 'tiff', 'ndpi'):
        possible = True
    if not file.get('itemId') or not possible:
        return
    if not ModelImporter.model('setting').get(
            constants.PluginSettings.LARGE_IMAGE_AUTO_SET, True):
        return
    item = ModelImporter.model('item').load(
        file['itemId'], force=True, exc=False)
    if not item or item.get('largeImage'):
        return
    imageItemModel = ModelImporter.model('image_item', 'large_image')
    try:
        imageItemModel.createImageItem(item, file, createJob=False)
    except Exception:
        # We couldn't automatically set this as a large image
        logger.info('Saved file %s cannot be automatically used as a '
                    'largeImage' % str(file['_id']))
>>>>>>> cabc80b8


def validateSettings(event):
    key, val = event.info['key'], event.info['value']

    if key in (constants.PluginSettings.LARGE_IMAGE_SHOW_THUMBNAILS,
               constants.PluginSettings.LARGE_IMAGE_SHOW_VIEWER,
               constants.PluginSettings.LARGE_IMAGE_AUTO_SET):
        if str(val).lower() not in ('false', 'true', ''):
            return
        val = (str(val).lower() != 'false')
    elif key == constants.PluginSettings.LARGE_IMAGE_DEFAULT_VIEWER:
        val = str(val).strip()
    else:
        return
    event.info['value'] = val
    event.preventDefault().stopPropagation()


@plugin.config(
    name='Large image',
    description='Create, serve, and display large multiresolution images.',
    version='0.2.0',
    dependencies={'worker'},
)
def load(info):
    from .rest import TilesItemResource, AnnotationResource

    TilesItemResource(info['apiRoot'])
    info['apiRoot'].annotation = AnnotationResource()

    ModelImporter.model('item').exposeFields(
        level=AccessType.READ, fields='largeImage')
    # Ask for the annotation model to make sure it is initialized.
    ModelImporter.model('annotation', plugin='large_image')

    events.bind('data.process', 'large_image', _postUpload)
    events.bind('model.job.save', 'large_image', _updateJob)
    events.bind('model.setting.validate', 'large_image', validateSettings)
    events.bind('model.folder.save.after', 'large_image',
                invalidateLoadModelCache)
    events.bind('model.group.save.after', 'large_image',
                invalidateLoadModelCache)
    events.bind('model.item.remove', 'large_image', invalidateLoadModelCache)
    events.bind('model.file.save.after', 'large_image',
                checkForLargeImageFiles)<|MERGE_RESOLUTION|>--- conflicted
+++ resolved
@@ -51,7 +51,6 @@
         Item.save(item)
 
 
-<<<<<<< HEAD
 def _updateJob(event):
     """
     Called when a job is saved.  If this is a large image job and it is ended,
@@ -75,7 +74,8 @@
             'largeImage' in item):
         del item['largeImage']
     ModelImporter.model('item').save(item)
-=======
+
+
 def checkForLargeImageFiles(event):
     file = event.info
     possible = False
@@ -101,7 +101,6 @@
         # We couldn't automatically set this as a large image
         logger.info('Saved file %s cannot be automatically used as a '
                     'largeImage' % str(file['_id']))
->>>>>>> cabc80b8
 
 
 def validateSettings(event):
