import functools
import io
import json
import math
import os
import pathlib
import tempfile
import threading
import time
import types
import uuid
from typing import Any, Dict, Iterator, List, Optional, Tuple, Union, cast

import numpy as np
import numpy.typing as npt
import PIL
import PIL.Image
import PIL.ImageCms
import PIL.ImageColor
import PIL.ImageDraw

from .. import config, exceptions
from ..cache_util import getTileCache, methodcache, strhash
from ..constants import (TILE_FORMAT_IMAGE, TILE_FORMAT_NUMPY, TILE_FORMAT_PIL,
                         SourcePriority, TileInputUnits, TileOutputMimeTypes,
                         TileOutputPILFormat)
from . import utilities
from .jupyter import IPyLeafletMixin
from .tiledict import LazyTileDict
from .tileiterator import TileIterator
from .utilities import (ImageBytes, JSONDict, _imageToNumpy,  # noqa: F401
                        _imageToPIL, dictToEtree, etreeToDict,
                        getPaletteColors, histogramThreshold, nearPowerOfTwo)


class TileSource(IPyLeafletMixin):
    # Name of the tile source
    name = None

    # A dictionary of known file extensions and the ``SourcePriority`` given
    # to each.  It must contain a None key with a priority for the tile source
    # when the extension does not match.
    extensions: Dict[Optional[str], SourcePriority] = {
        None: SourcePriority.FALLBACK,
    }

    # A dictionary of common mime-types handled by the source and the
    # ``SourcePriority`` given to each.  This are used in place of or in
    # additional to extensions.
    mimeTypes: Dict[Optional[str], SourcePriority] = {
        None: SourcePriority.FALLBACK,
    }

    # A dictionary with regex strings as the keys and the ``SourcePriority``
    # given to names that match that expression.  This is used in addition to
    # extensions and mimeTypes, with the highest priority match taken.
    nameMatches: Dict[str, SourcePriority] = {
    }

    # If a source supports creating new tiled images, specify its basic
    # priority based on expected feature set
    newPriority: Optional[SourcePriority] = None

    # When getting tiles for otherwise empty levels (missing powers of two), we
    # composite the tile from higher resolution levels.  This can use excessive
    # memory if there are too many missing levels.  For instance, if there are
    # six missing levels and the tile size is 1024 square RGBA, then 16 Gb are
    # needed for the composited tile at a minimum.  By setting
    # _maxSkippedLevels, such large gaps are composited in stages.
    _maxSkippedLevels = 3

    _initValues: Tuple[Tuple[Any, ...], Dict[str, Any]]
    _iccprofilesObjects: List[Any]

    def __init__(self, encoding: Optional[str] = None, jpegQuality: int = 95,
                 jpegSubsampling: int = 0, tiffCompression: str = 'raw',
                 edge: Union[bool, str] = False,
                 style: Optional[Union[str, Dict[str, int]]] = None,
                 noCache: Optional[bool] = None,
                 *args, **kwargs) -> None:
        """
        Initialize the tile class.

        :param jpegQuality: when serving jpegs, use this quality.
        :param jpegSubsampling: when serving jpegs, use this subsampling (0 is
            full chroma, 1 is half, 2 is quarter).
        :param encoding: 'JPEG', 'PNG', 'TIFF', or 'TILED'.
        :param edge: False to leave edge tiles whole, True or 'crop' to crop
            edge tiles, otherwise, an #rrggbb color to fill edges.
        :param tiffCompression: the compression format to use when encoding a
            TIFF.
        :param style: if None, use the default style for the file.  Otherwise,
            this is a string with a json-encoded dictionary.  The style can
            contain the following keys:

                :band: if -1 or None, and if style is specified at all, the
                    greyscale value is used.  Otherwise, a 1-based numerical
                    index into the channels of the image or a string that
                    matches the interpretation of the band ('red', 'green',
                    'blue', 'gray', 'alpha').  Note that 'gray' on an RGB or
                    RGBA image will use the green band.
                :frame: if specified, override the frame value for this band.
                    When used as part of a bands list, this can be used to
                    composite multiple frames together.  It is most efficient
                    if at least one band either doesn't specify a frame
                    parameter or specifies the same frame value as the primary
                    query.
                :framedelta: if specified and frame is not specified, override
                    the frame value for this band by using the current frame
                    plus this value.
                :min: the value to map to the first palette value.  Defaults to
                    0.  'auto' to use 0 if the reported minimum and maximum of
                    the band are between [0, 255] or use the reported minimum
                    otherwise.  'min' or 'max' to always uses the reported
                    minimum or maximum.  'full' to always use 0.
                :max: the value to map to the last palette value.  Defaults to
                    255.  'auto' to use 0 if the reported minimum and maximum
                    of the band are between [0, 255] or use the reported
                    maximum otherwise.  'min' or 'max' to always uses the
                    reported minimum or maximum.  'full' to use the maximum
                    value of the base data type (either 1, 255, or 65535).
                :palette: a single color string, a palette name, or a list of
                    two or more color strings.  Color strings are of the form
                    #RRGGBB, #RRGGBBAA, #RGB, #RGBA, or any string parseable by
                    the PIL modules, or, if it is installed, by matplotlib.   A
                    single color string is the same as the list ['#000',
                    <color>].  Palette names are the name of a palettable
                    palette or, if available, a matplotlib palette.
                :nodata: the value to use for missing data.  null or unset to
                    not use a nodata value.
                :composite: either 'lighten' or 'multiply'.  Defaults to
                    'lighten' for all except the alpha band.
                :clamp: either True to clamp (also called clip or crop) values
                    outside of the [min, max] to the ends of the palette or
                    False to make outside values transparent.
                :dtype: convert the results to the specified numpy dtype.
                    Normally, if a style is applied, the results are
                    intermediately a float numpy array with a value range of
                    [0,255].  If this is 'uint16', it will be cast to that and
                    multiplied by 65535/255.  If 'float', it will be divided by
                    255.  If 'source', this uses the dtype of the source image.
                :axis: keep only the specified axis from the numpy intermediate
                    results.  This can be used to extract a single channel
                    after compositing.

            Alternately, the style object can contain a single key of 'bands',
            which has a value which is a list of style dictionaries as above,
            excepting that each must have a band that is not -1.  Bands are
            composited in the order listed.  This base object may also contain
            the 'dtype' and 'axis' values.
        :param noCache: if True, the style can be adjusted dynamically and the
            source is not elibible for caching.  If there is no intention to
            reuse the source at a later time, this can have performance
            benefits, such as when first cataloging images that can be read.
        """
        super().__init__(**kwargs)
        self.logger = config.getLogger()
        self.cache, self.cache_lock = getTileCache()

        self.tileWidth: int = 0
        self.tileHeight: int = 0
        self.levels: int = 0
        self.sizeX: int = 0
        self.sizeY: int = 0
        self._sourceLock = threading.RLock()
        self._dtype: Optional[Union[npt.DTypeLike, str]] = None
        self._bandCount: Optional[int] = None

        encoding = encoding or config.getConfig('default_encoding')
        if encoding not in TileOutputMimeTypes:
            raise ValueError('Invalid encoding "%s"' % encoding)

        self.encoding = encoding
        self.jpegQuality = int(jpegQuality)
        self.jpegSubsampling = int(jpegSubsampling)
        self.tiffCompression = tiffCompression
        self.edge = edge
        self._setStyle(style)

    def __getstate__(self) -> None:
        """
        Allow pickling.

        We reconstruct our state via the creation caused by the inverse of
        reduce, so we don't report state here.
        """
        return

    def __reduce__(self) -> Tuple[functools.partial, Tuple[str]]:
        """
        Allow pickling.

        Reduce can pass the args but not the kwargs, so use a partial class
        call to reconstruct kwargs.
        """
        import pickle

        if not hasattr(self, '_initValues') or hasattr(self, '_unpickleable'):
            msg = 'Source cannot be pickled'
            raise pickle.PicklingError(msg)
        return functools.partial(type(self), **self._initValues[1]), self._initValues[0]

    def __repr__(self) -> str:
        if hasattr(self, '_initValues') and not hasattr(self, '_unpickleable'):
            param = [
                f'{k}={v!r}' if k != 'style' or not isinstance(v, dict) or
                not getattr(self, '_jsonstyle', None) else
                f'style={json.loads(self._jsonstyle)}'
                for k, v in self._initValues[1].items()]
            return (
                f'{self.__class__.__name__}('
                f'{", ".join(repr(val) for val in self._initValues[0])}'
                f'{", " if len(self._initValues[1]) else ""}'
                f'{", ".join(param)}'
                ')')
        return '<' + self.getState() + '>'

    def _repr_png_(self) -> bytes:
        return self.getThumbnail(encoding='PNG')[0]

    def __rich_repr__(self) -> Iterator[Any]:
        if not hasattr(self, '_initValues') or hasattr(self, '_unpickleable'):
            yield self.getState()
        else:
            yield from self._initValues[0]
            yield from self._initValues[1].items()

    @property
    def geospatial(self) -> bool:
        return False

    @property
    def _unstyled(self) -> 'TileSource':
        return getattr(self, '_unstyledInstance', self)

    def _setStyle(self, style: Any) -> None:
        """
        Check and set the specified style from a json string or a dictionary.

        :param style: The new style.
        """
        for key in {'_unlocked_classkey', '_classkeyLock'}:
            try:
                delattr(self, key)
            except Exception:
                pass
        if not hasattr(self, '_bandRanges'):
            self._bandRanges: Dict[Optional[int], Any] = {}
        self._jsonstyle = style
        if style is not None:
            if isinstance(style, dict):
                self._style: Optional[JSONDict] = JSONDict(style)
                self._jsonstyle = json.dumps(style, sort_keys=True, separators=(',', ':'))
            else:
                try:
                    self._style = None
                    style = json.loads(style)
                    if not isinstance(style, dict):
                        raise TypeError
                    self._style = JSONDict(style)
                except (TypeError, json.decoder.JSONDecodeError):
                    msg = 'Style is not a valid json object.'
                    raise exceptions.TileSourceError(msg)

    def getBounds(self, *args, **kwargs) -> Dict[str, Any]:
        return {
            'sizeX': self.sizeX,
            'sizeY': self.sizeY,
        }

    def getCenter(self, *args, **kwargs) -> Tuple[float, float]:
        """Returns (Y, X) center location."""
        if self.geospatial:
            bounds = self.getBounds(*args, **kwargs)
            return (
                (bounds['ymax'] - bounds['ymin']) / 2 + bounds['ymin'],
                (bounds['xmax'] - bounds['xmin']) / 2 + bounds['xmin'],
            )
        bounds = TileSource.getBounds(self, *args, **kwargs)
        return (bounds['sizeY'] / 2, bounds['sizeX'] / 2)

    @property
    def style(self) -> Optional[JSONDict]:
        return self._style

    @style.setter
    def style(self, value: Any) -> None:
        if value is None and not hasattr(self, '_unstyledStyle'):
            return
        if not getattr(self, '_noCache', False):
            msg = 'Cannot set the style of a cached source'
            raise exceptions.TileSourceError(msg)
        args, kwargs = self._initValues
        kwargs['style'] = value
        self._initValues = (args, kwargs.copy())
        oldval = getattr(self, '_jsonstyle', None)
        self._setStyle(value)
        if oldval == getattr(self, '_jsonstyle', None):
            return
        self._classkey = str(uuid.uuid4())
        if (kwargs.get('style') != getattr(self, '_unstyledStyle', None) and
                not hasattr(self, '_unstyledInstance')):
            subkwargs = kwargs.copy()
            subkwargs['style'] = getattr(self, '_unstyledStyle', None)
            self._unstyledInstance = self.__class__(*args, **subkwargs)

    @property
    def dtype(self) -> np.dtype:
        with self._sourceLock:
            if not self._dtype:
                self._dtype = 'check'
                sample, _ = cast(Tuple[np.ndarray, Any], self._unstyled.getRegion(
                    region=dict(left=0, top=0, width=1, height=1),
                    format=TILE_FORMAT_NUMPY))
                self._dtype = np.dtype(sample.dtype)
                self._bandCount = len(getattr(self._unstyled, '_bandInfo', []))
                if not self._bandCount:
                    self._bandCount = sample.shape[-1] if len(sample.shape) == 3 else 1
        return cast(np.dtype, self._dtype)

    @property
    def bandCount(self) -> Optional[int]:
        if not self._bandCount:
            if not self._dtype or (isinstance(self._dtype, str) and self._dtype == 'check'):
                return None
        return self._bandCount

    @property
    def channelNames(self) -> Optional[List[str]]:
        """
        If known, return a list of channel names.

        :returns: either None or a list of channel names as strings.
        """
        return self.metadata.get('channels')

    @staticmethod
    def getLRUHash(*args, **kwargs) -> str:
        """
        Return a string hash used as a key in the recently-used cache for tile
        sources.

        :returns: a string hash value.
        """
        return strhash(
            kwargs.get('encoding') or config.getConfig('default_encoding'),
            kwargs.get('jpegQuality', 95),
            kwargs.get('jpegSubsampling', 0), kwargs.get('tiffCompression', 'raw'),
            kwargs.get('edge', False),
            '__STYLESTART__', kwargs.get('style'), '__STYLEEND__')

    def getState(self) -> str:
        """
        Return a string reflecting the state of the tile source.  This is used
        as part of a cache key when hashing function return values.

        :returns: a string hash value of the source state.
        """
        if hasattr(self, '_classkey'):
            return self._classkey
        return '%s,%s,%s,%s,%s,__STYLESTART__,%s,__STYLEEND__' % (
            self.encoding,
            self.jpegQuality,
            self.jpegSubsampling,
            self.tiffCompression,
            self.edge,
            self._jsonstyle)

    def wrapKey(self, *args, **kwargs) -> str:
        """
        Return a key for a tile source and function parameters that can be used
        as a unique cache key.

        :param args: arguments to add to the hash.
        :param kwaths: arguments to add to the hash.
        :returns: a cache key.
        """
        return strhash(self.getState()) + strhash(*args, **kwargs)

    def _scaleFromUnits(
            self, metadata: JSONDict, units: Optional[str],
            desiredMagnification: Optional[Dict[str, Any]],
            **kwargs) -> Tuple[float, float]:
        """
        Get scaling parameters based on the source metadata and specified
        units.

        :param metadata: the metadata associated with this source.
        :param units: the units used for the scale.
        :param desiredMagnification: the output from getMagnificationForLevel
            for the desired magnification used to convert mag_pixels and mm.
        :param kwargs: optional parameters.
        :returns: (scaleX, scaleY) scaling parameters in the horizontal and
            vertical directions.
        """
        scaleX = scaleY = 1.0
        mmConversionDict = dict(nm=1000000, um=1000, mm=1, m=0.001, km=0.000001)
        if units == 'fraction':
            scaleX = metadata['sizeX']
            scaleY = metadata['sizeY']
        elif units == 'mag_pixels':
            if not (desiredMagnification or {}).get('scale'):
                msg = 'No magnification to use for units'
                raise ValueError(msg)
            scaleX = scaleY = cast(Dict[str, float], desiredMagnification)['scale']
<<<<<<< HEAD
        elif units in ['nm', 'um', 'mm', 'm', 'km']:
=======
        elif units in mmConversionDict:
>>>>>>> 30916655
            if (not (desiredMagnification or {}).get('scale') or
                    not (desiredMagnification or {}).get('mm_x') or
                    not (desiredMagnification or {}).get('mm_y')):
                desiredMagnification = self.getNativeMagnification().copy()
                cast(Dict[str, float], desiredMagnification)['scale'] = 1.0
            if (not desiredMagnification or
                    not desiredMagnification.get('scale') or
                    not desiredMagnification.get('mm_x') or
                    not desiredMagnification.get('mm_y')):
                msg = 'No mm_x or mm_y to use for units'
                raise ValueError(msg)
            scaleX = (desiredMagnification['scale'] /
                      desiredMagnification['mm_x'])
            scaleY = (desiredMagnification['scale'] /
                      desiredMagnification['mm_y'])
<<<<<<< HEAD
            factors = dict(nm=1000000, um=1000, mm=1, m=0.001, km=0.000001)
            scaleX /= factors[units]
            scaleY /= factors[units]
=======
            scaleX /= mmConversionDict[units]
            scaleY /= mmConversionDict[units]
>>>>>>> 30916655
        elif units in ('base_pixels', None):
            pass
        else:
            raise ValueError('Invalid units %r' % units)
        return scaleX, scaleY

    def _getRegionBounds(
            self,
            metadata: JSONDict,
            left: Optional[float] = None,
            top: Optional[float] = None,
            right: Optional[float] = None,
            bottom: Optional[float] = None,
            width: Optional[float] = None,
            height: Optional[float] = None,
            units: Optional[str] = None,
            desiredMagnification: Optional[Dict[str, Optional[float]]] = None,
            cropToImage: bool = True, **kwargs) -> Tuple[float, float, float, float]:
        """
        Given a set of arguments that can include left, right, top, bottom,
        width, height, and units, generate actual pixel values for left, top,
        right, and bottom.  If left, top, right, or bottom are negative they
        are interpreted as an offset from the right or bottom edge of the
        image.

        :param metadata: the metadata associated with this source.
        :param left: the left edge (inclusive) of the region to process.
        :param top: the top edge (inclusive) of the region to process.
        :param right: the right edge (exclusive) of the region to process.
        :param bottom: the bottom edge (exclusive) of the region to process.
        :param width: the width of the region to process.  Ignored if both
            left and right are specified.
        :param height: the height of the region to process.  Ignores if both
            top and bottom are specified.
        :param units: either 'base_pixels' (default), 'pixels', 'mm', or
            'fraction'.  base_pixels are in maximum resolution pixels.
            pixels is in the specified magnification pixels.  mm is in the
            specified magnification scale.  fraction is a scale of 0 to 1.
            pixels and mm are only available if the magnification and mm
            per pixel are defined for the image.
        :param desiredMagnification: the output from getMagnificationForLevel
            for the desired magnification used to convert mag_pixels and mm.
        :param cropToImage: if True, don't return region coordinates outside of
            the image.
        :param kwargs: optional parameters.  These are passed to
            _scaleFromUnits and may include unitsWH.
        :returns: left, top, right, bottom bounds in pixels.
        """
        if units not in TileInputUnits:
            raise ValueError('Invalid units %r' % units)
        # Convert units to max-resolution pixels
        units = TileInputUnits[units]
        scaleX, scaleY = self._scaleFromUnits(metadata, units, desiredMagnification, **kwargs)
        if kwargs.get('unitsWH'):
            if kwargs['unitsWH'] not in TileInputUnits:
                raise ValueError('Invalid units %r' % kwargs['unitsWH'])
            scaleW, scaleH = self._scaleFromUnits(
                metadata, TileInputUnits[kwargs['unitsWH']], desiredMagnification, **kwargs)
            # if unitsWH is specified, prefer width and height to right and
            # bottom
            if left is not None and right is not None and width is not None:
                right = None
            if top is not None and bottom is not None and height is not None:
                bottom = None
        else:
            scaleW, scaleH = scaleX, scaleY
        aggregion = {'left': left, 'top': top, 'right': right,
                     'bottom': bottom, 'width': width, 'height': height}
        region: Dict[str, float] = {key: cast(float, aggregion[key])
                                    for key in aggregion if aggregion[key] is not None}
        for key, scale in (
                ('left', scaleX), ('right', scaleX), ('width', scaleW),
                ('top', scaleY), ('bottom', scaleY), ('height', scaleH)):
            if key in region and scale and scale != 1:
                region[key] = region[key] * scale
        # convert negative references to right or bottom offsets
        for key in ('left', 'right', 'top', 'bottom'):
            if key in region and region[key] < 0:
                region[key] += metadata[
                    'sizeX' if key in ('left', 'right') else 'sizeY']
        # Calculate the region we need to fetch
        left = region.get(
            'left',
            (region['right'] - region['width'])
            if 'right' in region and 'width' in region else 0)
        right = region.get(
            'right',
            (left + region['width'])
            if 'width' in region else metadata['sizeX'])
        top = region.get(
            'top', region['bottom'] - region['height']
            if 'bottom' in region and 'height' in region else 0)
        bottom = region.get(
            'bottom', top + region['height']
            if 'height' in region else metadata['sizeY'])
        if cropToImage:
            # Crop the bounds to integer pixels within the actual source data
            left = min(metadata['sizeX'], max(0, int(round(left))))
            right = min(metadata['sizeX'], max(
                cast(int, left), int(round(cast(float, right)))))
            top = min(metadata['sizeY'], max(0, int(round(top))))
            bottom = min(metadata['sizeY'], max(
                cast(int, top), int(round(cast(float, bottom)))))

        return cast(int, left), cast(int, top), cast(int, right), cast(int, bottom)

    def _pilFormatMatches(self, image: Any, match: Union[bool, str] = True, **kwargs) -> bool:
        """
        Determine if the specified PIL image matches the format of the tile
        source with the specified arguments.

        :param image: the PIL image to check.
        :param match: if 'any', all image encodings are considered matching,
            if 'encoding', then a matching encoding matches regardless of
            quality options, otherwise, only match if the encoding and quality
            options match.
        :param kwargs: additional parameters to use in determining format.
        """
        encoding = TileOutputPILFormat.get(self.encoding, self.encoding)
        if match == 'any' and encoding in ('PNG', 'JPEG'):
            return True
        if image.format != encoding:
            return False
        if encoding == 'PNG':
            return True
        if encoding == 'JPEG':
            if match == 'encoding':
                return True
            originalQuality = None
            try:
                if image.format == 'JPEG' and hasattr(image, 'quantization'):
                    if image.quantization[0][58] <= 100:
                        originalQuality = int(100 - image.quantization[0][58] / 2)
                    else:
                        originalQuality = int(5000.0 / 2.5 / image.quantization[0][15])
            except Exception:
                return False
            return bool(originalQuality and abs(originalQuality - self.jpegQuality) <= 1)
        # We fail for the TIFF file format; it is general enough that ensuring
        # compatibility could be an issue.
        return False

    @methodcache()
    def histogram(  # noqa
            self, dtype: npt.DTypeLike = None, onlyMinMax: bool = False,
            bins: int = 256, density: bool = False, format: Any = None,
            *args, **kwargs) -> Dict[str, Union[np.ndarray, List[Dict[str, Any]]]]:
        """
        Get a histogram for a region.

        :param dtype: if specified, the tiles must be this numpy.dtype.
        :param onlyMinMax: if True, only return the minimum and maximum value
            of the region.
        :param bins: the number of bins in the histogram.  This is passed to
            numpy.histogram, but needs to produce the same set of edges for
            each tile.
        :param density: if True, scale the results based on the number of
            samples.
        :param format: ignored.  Used to override the format for the
            tileIterator.
        :param range: if None, use the computed min and (max + 1).  Otherwise,
            this is the range passed to numpy.histogram.  Note this is only
            accessible via kwargs as it otherwise overloads the range function.
            If 'round', use the computed values, but the number of bins may be
            reduced or the bin_edges rounded to integer values for
            integer-based source data.
        :param args: parameters to pass to the tileIterator.
        :param kwargs: parameters to pass to the tileIterator.
        :returns: if onlyMinMax is true, this is a dictionary with keys min and
            max, each of which is a numpy array with the minimum and maximum of
            all of the bands.  If onlyMinMax is False, this is a dictionary
            with a single key 'histogram' that contains a list of histograms
            per band.  Each entry is a dictionary with min, max, range, hist,
            bins, and bin_edges.  range is [min, (max + 1)].  hist is the
            counts (normalized if density is True) for each bin.  bins is the
            number of bins used.  bin_edges is an array one longer than the
            hist array that contains the boundaries between bins.
        """
        lastlog = time.time()
        kwargs = kwargs.copy()
        histRange = kwargs.pop('range', None)
        results: Optional[Dict[str, Any]] = None
        for itile in self.tileIterator(format=TILE_FORMAT_NUMPY, **kwargs):
            if time.time() - lastlog > 10:
                self.logger.info(
                    'Calculating histogram min/max for frame %d, tile %d/%d',
                    kwargs.get('frame', 0),
                    itile['tile_position']['position'], itile['iterator_range']['position'])
                lastlog = time.time()
            tile = itile['tile']
            if dtype is not None and tile.dtype != dtype:
                if tile.dtype == np.uint8 and dtype == np.uint16:
                    tile = np.array(tile, dtype=np.uint16) * 257
                else:
                    continue
            tilemin = np.array([
                np.amin(tile[:, :, idx]) for idx in range(tile.shape[2])], tile.dtype)
            tilemax = np.array([
                np.amax(tile[:, :, idx]) for idx in range(tile.shape[2])], tile.dtype)
            tilesum: np.ndarray = np.array([
                np.sum(tile[:, :, idx]) for idx in range(tile.shape[2])], float)
            tilesum2: np.ndarray = np.array([
                np.sum(np.array(tile[:, :, idx], float) ** 2)
                for idx in range(tile.shape[2])], float)
            tilecount = tile.shape[0] * tile.shape[1]
            if results is None:
                results = {
                    'min': tilemin,
                    'max': tilemax,
                    'sum': tilesum,
                    'sum2': tilesum2,
                    'count': tilecount,
                }
            else:
                results['min'] = np.minimum(results['min'], tilemin[:len(results['min'])])
                results['max'] = np.maximum(results['max'], tilemax[:len(results['min'])])
                results['sum'] += tilesum[:len(results['min'])]
                results['sum2'] += tilesum2[:len(results['min'])]
                results['count'] += tilecount
        if results is None:
            return {}
        results['mean'] = results['sum'] / results['count']
        results['stdev'] = np.maximum(
            results['sum2'] / results['count'] - results['mean'] ** 2,
            [0] * results['sum2'].shape[0]) ** 0.5
        results.pop('sum', None)
        results.pop('sum2', None)
        results.pop('count', None)
        if results is None or onlyMinMax:
            return results
        results['histogram'] = [{
            'min': float(results['min'][idx]),
            'max': float(results['max'][idx]),
            'mean': float(results['mean'][idx]),
            'stdev': float(results['stdev'][idx]),
            'range': ((float(results['min'][idx]), float(results['max'][idx]) + 1)
                      if histRange is None or histRange == 'round' else histRange),
            'hist': None,
            'bin_edges': None,
            'bins': bins,
            'density': bool(density),
        } for idx in range(len(results['min']))]
        if histRange == 'round' and np.issubdtype(dtype or self.dtype, np.integer):
            for record in results['histogram']:
                if (record['range'][1] - record['range'][0]) < bins * 10:
                    step = int(math.ceil((record['range'][1] - record['range'][0]) / bins))
                    rbins = int(math.ceil((record['range'][1] - record['range'][0]) / step))
                    record['range'] = (record['range'][0], record['range'][0] + step * rbins)
                    record['bins'] = rbins
        for tile in self.tileIterator(format=TILE_FORMAT_NUMPY, **kwargs):
            if time.time() - lastlog > 10:
                self.logger.info(
                    'Calculating histogram %d/%d',
                    tile['tile_position']['position'], tile['iterator_range']['position'])
                lastlog = time.time()
            tile = tile['tile']
            if dtype is not None and tile.dtype != dtype:
                if tile.dtype == np.uint8 and dtype == np.uint16:
                    tile = np.array(tile, dtype=np.uint16) * 257
                else:
                    continue
            for idx in range(min(len(results['min']), tile.shape[-1])):
                entry = results['histogram'][idx]
                hist, bin_edges = np.histogram(
                    tile[:, :, idx], entry['bins'],
                    (float(entry['range'][0]), float(entry['range'][1])), density=False)
                if entry['hist'] is None:
                    entry['hist'] = hist
                    entry['bin_edges'] = bin_edges
                else:
                    entry['hist'] += hist
        for idx in range(len(results['min'])):
            entry = results['histogram'][idx]
            if entry['hist'] is not None:
                entry['samples'] = np.sum(entry['hist'])
                if density:
                    entry['hist'] = entry['hist'].astype(float) / entry['samples']
        return results

    def _scanForMinMax(
            self, dtype: npt.DTypeLike, frame: Optional[int] = None,
            analysisSize: int = 1024, onlyMinMax: bool = True, **kwargs) -> None:
        """
        Scan the image at a lower resolution to find the minimum and maximum
        values.  The results are stored in an internal dictionary.

        :param dtype: the numpy dtype.  Used for guessing the range.
        :param frame: the frame to use for auto-ranging.
        :param analysisSize: the size of the image to use for analysis.
        :param onlyMinMax: if True, only find the min and max.  If False, get
            the entire histogram.
        """
        self._bandRanges[frame] = self._unstyled.histogram(
            dtype=dtype,
            onlyMinMax=onlyMinMax,
            output={'maxWidth': min(self.sizeX, analysisSize),
                    'maxHeight': min(self.sizeY, analysisSize)},
            resample=False,
            frame=frame, **kwargs)
        if self._bandRanges[frame]:
            self.logger.info('Style range is %r', {
                k: v for k, v in self._bandRanges[frame].items() if k in {
                    'min', 'max', 'mean', 'stdev'}})

    def _validateMinMaxValue(
        self, value: Union[str, float], frame: int, dtype: npt.DTypeLike,
    ) -> Tuple[Union[str, int, float], Union[float, int]]:
        """
        Validate the min/max setting and return a specific string or float
        value and with any threshold.

        :param value: the specified value, 'auto', 'min', or 'max'.  'auto'
            uses the parameter specified in 'minmax' or 0 or 255 if the
            band's minimum is in the range [0, 254] and maximum is in the range
            [2, 255].  'min:<value>' and 'max:<value>' use the histogram to
            threshold the image based on the value.  'auto:<value>' applies a
            histogram threshold if the parameter specified in minmax is used.
        :param dtype: the numpy dtype.  Used for guessing the range.
        :param frame: the frame to use for auto-ranging.
        :returns: the validated value and a threshold from [0-1].
        """
        threshold: float = 0
        if value not in {'min', 'max', 'auto', 'full'}:
            try:
                if ':' in str(value) and cast(str, value).split(':', 1)[0] in {
                        'min', 'max', 'auto'}:
                    threshold = float(cast(str, value).split(':', 1)[1])
                    value = cast(str, value).split(':', 1)[0]
                else:
                    value = float(value)
            except ValueError:
                self.logger.warning('Style min/max value of %r is not valid; using "auto"', value)
                value = 'auto'
        if value in {'min', 'max', 'auto'} and (
                frame not in self._bandRanges or (
                    threshold and 'histogram' not in self._bandRanges[frame])):
            self._scanForMinMax(dtype, frame, onlyMinMax=not threshold)
        return value, threshold

    def _getMinMax(  # noqa
            self, minmax: str, value: Union[str, float], dtype: np.dtype,
            bandidx: Optional[int] = None, frame: Optional[int] = None) -> float:
        """
        Get an appropriate minimum or maximum for a band.

        :param minmax: either 'min' or 'max'.
        :param value: the specified value, 'auto', 'min', or 'max'.  'auto'
            uses the parameter specified in 'minmax' or 0 or 255 if the
            band's minimum is in the range [0, 254] and maximum is in the range
            [2, 255].  'min:<value>' and 'max:<value>' use the histogram to
            threshold the image based on the value.  'auto:<value>' applies a
            histogram threshold if the parameter specified in minmax is used.
        :param dtype: the numpy dtype.  Used for guessing the range.
        :param bandidx: the index of the channel that could be used for
            determining the min or max.
        :param frame: the frame to use for auto-ranging.
        """
        frame = frame or 0
        value, threshold = self._validateMinMaxValue(value, frame, dtype)
        if value == 'full':
            value = 0
            if minmax != 'min':
                if dtype == np.uint16:
                    value = 65535
                elif dtype.kind == 'f':
                    value = 1
                else:
                    value = 255
        if value == 'auto':
            if (self._bandRanges.get(frame) and
                    np.all(self._bandRanges[frame]['min'] >= 0) and
                    np.all(self._bandRanges[frame]['min'] <= 254) and
                    np.all(self._bandRanges[frame]['max'] >= 2) and
                    np.all(self._bandRanges[frame]['max'] <= 255)):
                value = 0 if minmax == 'min' else 255
            else:
                value = minmax
        if value == 'min':
            if bandidx is not None and self._bandRanges.get(frame):
                if threshold:
                    value = histogramThreshold(
                        self._bandRanges[frame]['histogram'][bandidx], threshold)
                else:
                    value = self._bandRanges[frame]['min'][bandidx]
            else:
                value = 0
        elif value == 'max':
            if bandidx is not None and self._bandRanges.get(frame):
                if threshold:
                    value = histogramThreshold(
                        self._bandRanges[frame]['histogram'][bandidx], threshold, True)
                else:
                    value = self._bandRanges[frame]['max'][bandidx]
            elif dtype == np.uint16:
                value = 65535
            elif dtype.kind == 'f':
                value = 1
            else:
                value = 255
        return float(value)

    def _applyStyleFunction(
            self, image: np.ndarray, sc: types.SimpleNamespace, stage: str,
            function: Optional[Dict[str, Any]] = None) -> np.ndarray:
        """
        Check if a style ahs a style function for the current stage.  If so,
        apply it.

        :param image: the numpy image to adjust.  This varies by stage:
            For pre, this is the source image.
            For preband, this is the band image (often the source image).
            For band, this is the scaled band image before palette has been
                applied.
            For postband, this is the output image at the current time.
            For main, this is the output image before adjusting to the target
                style.
            For post, this is the final output image.
        :param sc: the style context.
        :param stage: one of the stages: pre, preband, band, postband, main,
            post.
        :param function: if None, this is taken from the sc.style object using
            the appropriate band index.  Otherwise, this is a style: either a
            list of style objects, or a style object with name (the
            module.function_name), stage (either a stage or a list of stages
            that this function applies to), context (falsy to not pass the
            style context to the function, True to pass it as the parameter
            'context', or a string to pass it as a parameter of that name),
            parameters (a dictionary of parameters to pass to the function).
            If function is a string, it is shorthand for {'name': <function>}.
        :returns: the modified numpy image.
        """
        import importlib

        if function is None:
            function = (
                sc.style.get('function') if not hasattr(sc, 'styleIndex') else
                sc.style['bands'][sc.styleIndex].get('function'))
            if function is None:
                return image
        if isinstance(function, (list, tuple)):
            for func in cast(Union[List, Tuple], function):
                image = self._applyStyleFunction(image, sc, stage, func)
            return image
        if isinstance(function, str):
            function = {'name': function}
        useOnStages = (
            [function['stage']] if isinstance(function.get('stage'), str)
            else function.get('stage', ['main', 'band']))
        if stage not in useOnStages:
            return image
        sc.stage = stage
        try:
            module_name, func_name = function['name'].rsplit('.', 1)
            module = importlib.import_module(module_name)
            func = getattr(module, func_name)
        except Exception as exc:
            self._styleFunctionWarnings = getattr(self, '_styleFunctionWarnings', {})
            if function['name'] not in self._styleFunctionWarnings:
                self._styleFunctionWarnings[function['name']] = exc
                self.logger.exception('Failed to import style function %s', function['name'])
            return image
        kwargs = function.get('parameters', {}).copy()
        if function.get('context'):
            kwargs['context' if function['context'] is True else function['context']] = sc
        try:
            return func(image, **kwargs)
        except Exception as exc:
            self._styleFunctionWarnings = getattr(self, '_styleFunctionWarnings', {})
            if function['name'] not in self._styleFunctionWarnings:
                self._styleFunctionWarnings[function['name']] = exc
                self.logger.exception('Failed to execute style function %s', function['name'])
            return image

    def getICCProfiles(
            self, idx: Optional[int] = None, onlyInfo: bool = False) -> Optional[
                Union[PIL.ImageCms.ImageCmsProfile, List[Optional[PIL.ImageCms.ImageCmsProfile]]]]:
        """
        Get a list of all ICC profiles that are available for the source, or
        get a specific profile.

        :param idx: a 0-based index into the profiles to get one profile, or
            None to get a list of all profiles.
        :param onlyInfo: if idx is None and this is true, just return the
            profile information.
        :returns: either one or a list of PIL.ImageCms.CmsProfile objects, or
            None if no profiles are available.  If a list, entries in the list
            may be None.
        """
        if not hasattr(self, '_iccprofiles'):
            return None
        results = []
        for pidx, prof in enumerate(self._iccprofiles):
            if idx is not None and pidx != idx:
                continue
            if hasattr(self, '_iccprofilesObjects') and self._iccprofilesObjects[pidx] is not None:
                prof = self._iccprofilesObjects[pidx]['profile']
            elif not isinstance(prof, PIL.ImageCms.ImageCmsProfile):
                try:
                    prof = PIL.ImageCms.getOpenProfile(io.BytesIO(prof))
                except PIL.ImageCms.PyCMSError:
                    continue
            if idx == pidx:
                return prof
            results.append(prof)
        if onlyInfo:
            results = [
                PIL.ImageCms.getProfileInfo(prof).strip() or 'present'
                if prof else None for prof in results]
        return results

    def _applyICCProfile(self, sc: types.SimpleNamespace, frame: int) -> np.ndarray:
        """
        Apply an ICC profile to an image.

        :param sc: the style context.
        :param frame: the frame to use for auto ranging.
        :returns: an image with the icc profile, if any, applied.
        """
        if not hasattr(self, '_iccprofiles'):
            return sc.image
        profileIdx = frame if frame and len(self._iccprofiles) >= frame + 1 else 0
        sc.iccimage = sc.image
        sc.iccapplied = False
        if not self._iccprofiles[profileIdx]:
            return sc.image
        if not hasattr(self, '_iccprofilesObjects'):
            self._iccprofilesObjects = [None] * len(self._iccprofiles)
        image = _imageToPIL(sc.image)
        mode = image.mode
        if hasattr(PIL.ImageCms, 'Intent'):  # PIL >= 9
            intent = getattr(PIL.ImageCms.Intent, str(sc.style.get('icc')).upper(),
                             PIL.ImageCms.Intent.PERCEPTUAL)
        else:
            intent = getattr(PIL.ImageCms, 'INTENT_' + str(sc.style.get('icc')).upper(),
                             PIL.ImageCms.INTENT_PERCEPTUAL)  # type: ignore[attr-defined]
        if not hasattr(self, '_iccsrgbprofile'):
            try:
                self._iccsrgbprofile = PIL.ImageCms.createProfile('sRGB')
            except ImportError:
                self._iccsrgbprofile = None
                self.logger.warning(
                    'Failed to import PIL.ImageCms.  Cannot perform ICC '
                    'color adjustments.  Does your platform support '
                    'PIL.ImageCms?')
        if self._iccsrgbprofile is None:
            return sc.image
        try:
            key = (mode, intent)
            if self._iccprofilesObjects[profileIdx] is None:
                self._iccprofilesObjects[profileIdx] = {
                    'profile': self.getICCProfiles(profileIdx),
                }
            if key not in self._iccprofilesObjects[profileIdx]:
                self._iccprofilesObjects[profileIdx][key] = \
                    PIL.ImageCms.buildTransformFromOpenProfiles(
                        self._iccprofilesObjects[profileIdx]['profile'],
                        self._iccsrgbprofile, mode, mode,
                        renderingIntent=intent)
                self.logger.debug(
                    'Created an ICC profile transform for mode %s, intent %s', mode, intent)
            transform = self._iccprofilesObjects[profileIdx][key]

            PIL.ImageCms.applyTransform(image, transform, inPlace=True)
            sc.iccimage = _imageToNumpy(image)[0]
            sc.iccapplied = True
        except Exception as exc:
            if not hasattr(self, '_iccerror'):
                self._iccerror = exc
                self.logger.exception('Failed to apply ICC profile')
        return sc.iccimage

    def _applyStyle(  # noqa
            self, image: np.ndarray, style: Optional[JSONDict], x: int, y: int,
            z: int, frame: Optional[int] = None) -> np.ndarray:
        """
        Apply a style to a numpy image.

        :param image: the image to modify.
        :param style: a style object.
        :param x: the x tile position; used for multi-frame styles.
        :param y: the y tile position; used for multi-frame styles.
        :param z: the z tile position; used for multi-frame styles.
        :param frame: the frame to use for auto ranging.
        :returns: a styled image.
        """
        sc = types.SimpleNamespace(
            image=image, originalStyle=style, x=x, y=y, z=z, frame=frame,
            mainImage=image, mainFrame=frame, dtype=None, axis=None)
        if not style or ('icc' in style and len(style) == 1):
            sc.style = {'icc': (style or cast(JSONDict, {})).get(
                'icc', config.getConfig('icc_correction', True)), 'bands': []}
        else:
            sc.style = style if 'bands' in style else {'bands': [style]}
            sc.dtype = style.get('dtype')
            sc.axis = style.get('axis')
        if hasattr(self, '_iccprofiles') and sc.style.get(
                'icc', config.getConfig('icc_correction', True)):
            image = self._applyICCProfile(sc, frame or 0)
        if not style or ('icc' in style and len(style) == 1):
            sc.output = image
        else:
            newwidth = 4
            if (len(sc.style['bands']) == 1 and sc.style['bands'][0].get('band') != 'alpha' and
                    image.shape[-1] == 1):
                palette = getPaletteColors(sc.style['bands'][0].get('palette', ['#000', '#FFF']))
                if np.array_equal(palette, getPaletteColors('#fff')):
                    newwidth = 1
            sc.output = np.zeros(
                (image.shape[0], image.shape[1], newwidth),
                np.float32 if image.dtype != np.float64 else image.dtype)
        image = self._applyStyleFunction(image, sc, 'pre')
        for eidx, entry in enumerate(sc.style['bands']):
            sc.styleIndex = eidx
            sc.dtype = sc.dtype if sc.dtype is not None else entry.get('dtype')
            if sc.dtype == 'source':
                if sc.mainImage.dtype == np.uint16:
                    sc.dtype = 'uint16'
                elif sc.mainImage.dtype.kind == 'f':
                    sc.dtype = 'float'
            sc.axis = sc.axis if sc.axis is not None else entry.get('axis')
            sc.bandidx = 0 if image.shape[2] <= 2 else 1
            sc.band = None
            if ((entry.get('frame') is None and not entry.get('framedelta')) or
                    entry.get('frame') == sc.mainFrame):
                image = sc.mainImage
                frame = sc.mainFrame
            else:
                frame = entry['frame'] if entry.get('frame') is not None else (
                    sc.mainFrame + entry['framedelta'])
                image = self._unstyled.getTile(x, y, z, frame=frame, numpyAllowed=True)
                image = image[:sc.mainImage.shape[0],
                              :sc.mainImage.shape[1],
                              :sc.mainImage.shape[2]]
            if (isinstance(entry.get('band'), int) and
                    entry['band'] >= 1 and entry['band'] <= image.shape[2]):
                sc.bandidx = entry['band'] - 1
            sc.composite = entry.get('composite', 'lighten')
            if (hasattr(self, '_bandnames') and entry.get('band') and
                    str(entry['band']).lower() in self._bandnames and
                    image.shape[2] > self._bandnames[
                        str(entry['band']).lower()]):
                sc.bandidx = self._bandnames[str(entry['band']).lower()]
            if entry.get('band') == 'red' and image.shape[2] > 2:
                sc.bandidx = 0
            elif entry.get('band') == 'blue' and image.shape[2] > 2:
                sc.bandidx = 2
                sc.band = image[:, :, 2]
            elif entry.get('band') == 'alpha':
                sc.bandidx = (image.shape[2] - 1 if image.shape[2] in (2, 4)
                              else None)
                sc.band = (image[:, :, -1] if image.shape[2] in (2, 4) else
                           np.full(image.shape[:2], 255, np.uint8))
                sc.composite = entry.get('composite', 'multiply')
            if sc.band is None:
                sc.band = image[
                    :, :, sc.bandidx
                    if sc.bandidx is not None and sc.bandidx < image.shape[2]
                    else 0]
            sc.band = self._applyStyleFunction(sc.band, sc, 'preband')
            sc.palette = getPaletteColors(entry.get(
                'palette', ['#000', '#FFF']
                if entry.get('band') != 'alpha' else ['#FFF0', '#FFFF']))
            sc.discrete = entry.get('scheme') == 'discrete'
            sc.palettebase = np.linspace(0, 1, len(sc.palette), endpoint=True)
            sc.nodata = entry.get('nodata')
            sc.min = self._getMinMax(
                'min', entry.get('min', 'auto'), image.dtype, sc.bandidx, frame)
            sc.max = self._getMinMax(
                'max', entry.get('max', 'auto'), image.dtype, sc.bandidx, frame)
            sc.clamp = entry.get('clamp', True)
            delta = sc.max - sc.min if sc.max != sc.min else 1
            if sc.nodata is not None:
                sc.mask = sc.band != float(sc.nodata)
            else:
                sc.mask = None
            sc.band = (sc.band - sc.min) / delta
            if not sc.clamp:
                if sc.mask is None:
                    sc.mask = np.full(image.shape[:2], True)
                sc.mask = sc.mask & (sc.band >= 0) & (sc.band <= 1)
            sc.band = self._applyStyleFunction(sc.band, sc, 'band')
            # To implement anything other multiply or lighten, we should mimic
            # mapnik (and probably delegate to a family of functions).
            # mapnik's options are: clear src dst src_over dst_over src_in
            # dst_in src_out dst_out src_atop dst_atop xor plus minus multiply
            # screen overlay darken lighten color_dodge color_burn hard_light
            # soft_light difference exclusion contrast invert grain_merge
            # grain_extract hue saturation color value linear_dodge linear_burn
            # divide.
            # See https://docs.gimp.org/en/gimp-concepts-layer-modes.html for
            # some details.
            for channel in range(sc.output.shape[2]):
                if np.all(sc.palette[:, channel] == sc.palette[0, channel]):
                    if ((sc.palette[0, channel] == 0 and sc.composite != 'multiply') or
                            (sc.palette[0, channel] == 255 and sc.composite == 'multiply')):
                        continue
                    clrs = np.full(sc.band.shape, sc.palette[0, channel], dtype=sc.band.dtype)
                else:
                    # Don't recompute if the sc.palette is repeated two channels
                    # in a row.
                    if not channel or np.any(
                            sc.palette[:, channel] != sc.palette[:, channel - 1]):
                        if not sc.discrete:
                            if len(sc.palette) == 2 and sc.palette[0, channel] == 0:
                                clrs = sc.band * sc.palette[1, channel]
                            else:
                                clrs = np.interp(sc.band, sc.palettebase, sc.palette[:, channel])
                        else:
                            clrs = sc.palette[
                                np.floor(sc.band * len(sc.palette)).astype(int).clip(
                                    0, len(sc.palette) - 1), channel]
                if sc.composite == 'multiply':
                    if eidx:
                        sc.output[:clrs.shape[0], :clrs.shape[1], channel] = np.multiply(
                            sc.output[:clrs.shape[0], :clrs.shape[1], channel],
                            (clrs / 255) if sc.mask is None else np.where(sc.mask, clrs / 255, 1))
                else:
                    if not eidx:
                        sc.output[:clrs.shape[0], :clrs.shape[1], channel] = (
                            clrs if sc.mask is None else np.where(sc.mask, clrs, 0))
                    else:
                        sc.output[:clrs.shape[0], :clrs.shape[1], channel] = np.maximum(
                            sc.output[:clrs.shape[0], :clrs.shape[1], channel],
                            clrs if sc.mask is None else np.where(sc.mask, clrs, 0))
            sc.output = self._applyStyleFunction(sc.output, sc, 'postband')
        if hasattr(sc, 'styleIndex'):
            del sc.styleIndex
        sc.output = self._applyStyleFunction(sc.output, sc, 'main')
        if sc.dtype == 'uint8':
            sc.output = sc.output.astype(np.uint8)
        elif sc.dtype == 'uint16':
            sc.output = (sc.output * 65535 / 255).astype(np.uint16)
        elif sc.dtype == 'float':
            sc.output /= 255
        if sc.axis is not None and 0 <= int(sc.axis) < sc.output.shape[2]:
            sc.output = sc.output[:, :, sc.axis:sc.axis + 1]
        sc.output = self._applyStyleFunction(sc.output, sc, 'post')
        return sc.output

    def _outputTileNumpyStyle(
            self, intile: Any, applyStyle: bool, x: int, y: int, z: int,
            frame: Optional[int] = None) -> Tuple[np.ndarray, str]:
        """
        Convert a tile to a numpy array.  Optionally apply the style to a tile.
        Always returns a numpy tile.

        :param tile: the tile to convert.
        :param applyStyle: if True and there is a style, apply it.
        :param x: the x tile position; used for multi-frame styles.
        :param y: the y tile position; used for multi-frame styles.
        :param z: the z tile position; used for multi-frame styles.
        :param frame: the frame to use for auto-ranging.
        :returns: a numpy array and a target PIL image mode.
        """
        tile, mode = _imageToNumpy(intile)
        if (applyStyle and (getattr(self, 'style', None) or hasattr(self, '_iccprofiles')) and
                (not getattr(self, 'style', None) or
                 len(cast(JSONDict, self.style)) != 1 or
                 cast(JSONDict, self.style).get('icc') is not False)):
            tile = self._applyStyle(tile, getattr(self, 'style', None), x, y, z, frame)
        if tile.shape[0] != self.tileHeight or tile.shape[1] != self.tileWidth:
            extend = np.zeros(
                (self.tileHeight, self.tileWidth, tile.shape[2]),
                dtype=tile.dtype)
            extend[:min(self.tileHeight, tile.shape[0]),
                   :min(self.tileWidth, tile.shape[1])] = tile
            tile = extend
        return tile, mode

    def _outputTile(
            self, tile: Union[ImageBytes, PIL.Image.Image, bytes, np.ndarray],
            tileEncoding: str, x: int, y: int, z: int,
            pilImageAllowed: bool = False,
            numpyAllowed: Union[bool, str] = False, applyStyle: bool = True,
            **kwargs) -> Union[ImageBytes, PIL.Image.Image, bytes, np.ndarray]:
        """
        Convert a tile from a numpy array, PIL image, or image in memory to the
        desired encoding.

        :param tile: the tile to convert.
        :param tileEncoding: the current tile encoding.
        :param x: tile x value.  Used for cropping or edge adjustment.
        :param y: tile y value.  Used for cropping or edge adjustment.
        :param z: tile z (level) value.  Used for cropping or edge adjustment.
        :param pilImageAllowed: True if a PIL image may be returned.
        :param numpyAllowed: True if a numpy image may be returned.  'always'
            to return a numpy array.
        :param applyStyle: if True and there is a style, apply it.
        :returns: either a numpy array, a PIL image, or a memory object with an
            image file.
        """
        isEdge = False
        if self.edge:
            sizeX = int(self.sizeX * 2 ** (z - (self.levels - 1)))
            sizeY = int(self.sizeY * 2 ** (z - (self.levels - 1)))
            maxX = (x + 1) * self.tileWidth
            maxY = (y + 1) * self.tileHeight
            isEdge = maxX > sizeX or maxY > sizeY
        hasStyle = (
            len(set(getattr(self, 'style', {})) - {'icc'}) or
            getattr(self, 'style', {}).get('icc', config.getConfig('icc_correction', True)))
        if (tileEncoding not in (TILE_FORMAT_PIL, TILE_FORMAT_NUMPY) and
                numpyAllowed != 'always' and tileEncoding == self.encoding and
                not isEdge and (not applyStyle or not hasStyle)):
            return tile

        if self._dtype is None or (isinstance(self._dtype, str) and self._dtype == 'check'):
            if isinstance(tile, np.ndarray):
                self._dtype = np.dtype(tile.dtype)
                self._bandCount = tile.shape[-1] if len(tile.shape) == 3 else 1
            elif isinstance(tile, PIL.Image.Image):
                self._dtype = np.uint8 if ';16' not in tile.mode else np.uint16
                self._bandCount = len(tile.mode)
            else:
                _img = _imageToNumpy(tile)[0]
                self._dtype = np.dtype(_img.dtype)
                self._bandCount = _img.shape[-1] if len(_img.shape) == 3 else 1

        mode = None
        if (numpyAllowed == 'always' or tileEncoding == TILE_FORMAT_NUMPY or
                (applyStyle and hasStyle) or isEdge):
            tile, mode = self._outputTileNumpyStyle(
                tile, applyStyle, x, y, z, self._getFrame(**kwargs))
        if isEdge:
            contentWidth = min(self.tileWidth,
                               sizeX - (maxX - self.tileWidth))
            contentHeight = min(self.tileHeight,
                                sizeY - (maxY - self.tileHeight))
            tile, mode = _imageToNumpy(tile)
            if self.edge in (True, 'crop'):
                tile = tile[:contentHeight, :contentWidth]
            else:
                color = PIL.ImageColor.getcolor(self.edge, mode)
                tile = tile.copy()
                tile[:, contentWidth:] = color
                tile[contentHeight:] = color
        if isinstance(tile, np.ndarray) and numpyAllowed:
            return tile
        tile = _imageToPIL(tile)
        if pilImageAllowed:
            return tile
        # If we can't redirect, but the tile is read from a file in the desired
        # output format, just read the file
        if getattr(tile, 'fp', None) and self._pilFormatMatches(tile):
            tile.fp.seek(0)  # type: ignore
            return tile.fp.read()  # type: ignore
        result = utilities._encodeImageBinary(
            tile, self.encoding, self.jpegQuality, self.jpegSubsampling, self.tiffCompression)
        return result

    def _getAssociatedImage(self, imageKey: str) -> Optional[PIL.Image.Image]:
        """
        Get an associated image in PIL format.

        :param imageKey: the key of the associated image.
        :return: the image in PIL format or None.
        """
        return None

    @classmethod
    def canRead(cls, *args, **kwargs) -> bool:
        """
        Check if we can read the input.  This takes the same parameters as
        __init__.

        :returns: True if this class can read the input.  False if it cannot.
        """
        return False

    def getMetadata(self) -> JSONDict:
        """
        Return metadata about this tile source.  This contains

            :levels: number of tile levels in this image.
            :sizeX: width of the image in pixels.
            :sizeY: height of the image in pixels.
            :tileWidth: width of a tile in pixels.
            :tileHeight: height of a tile in pixels.
            :magnification: if known, the magnificaiton of the image.
            :mm_x: if known, the width of a pixel in millimeters.
            :mm_y: if known, the height of a pixel in millimeters.
            :dtype: if known, the type of values in this image.

            In addition to the keys that listed above, tile sources that expose
            multiple frames will also contain

            :frames: a list of frames.  Each frame entry is a dictionary with

                :Frame: a 0-values frame index (the location in the list)
                :Channel: optional.  The name of the channel, if known
                :IndexC: optional if unique.  A 0-based index into the channel
                    list
                :IndexT: optional if unique.  A 0-based index for time values
                :IndexZ: optional if unique.  A 0-based index for z values
                :IndexXY: optional if unique.  A 0-based index for view (xy)
                    values
                :Index<axis>: optional if unique.  A 0-based index for an
                    arbitrary axis.
                :Index: a 0-based index of non-channel unique sets.  If the
                    frames vary only by channel and are adjacent, they will
                    have the same index.

            :IndexRange: a dictionary of the number of unique index values from
                frames if greater than 1 (e.g., if an entry like IndexXY is not
                present, then all frames either do not have that value or have
                a value of 0).
            :IndexStride: a dictionary of the spacing between frames where
                unique axes values change.
            :channels: optional.  If known, a list of channel names
            :channelmap: optional.  If known, a dictionary of channel names
                with their offset into the channel list.

        Note that this does not include band information, though some tile
        sources may do so.
        """
        mag = self.getNativeMagnification()
        return JSONDict({
            'levels': self.levels,
            'sizeX': self.sizeX,
            'sizeY': self.sizeY,
            'tileWidth': self.tileWidth,
            'tileHeight': self.tileHeight,
            'magnification': mag['magnification'],
            'mm_x': mag['mm_x'],
            'mm_y': mag['mm_y'],
            'dtype': str(self.dtype),
            'bandCount': self.bandCount,
        })

    @property
    def metadata(self) -> JSONDict:
        return self.getMetadata()

    def _getFrameValueInformation(self, frames: List[Dict]) -> Dict[str, Any]:
        """
        Given a `frames` list from a metadata response, return a dictionary describing
        the value info for any frame axes. Keys in this dictionary follow the pattern "Value[AXIS]"
        and each maps to a dictionary describing the axis, including a list of values, whether the
        axis is uniform, the units, minimum value, maximum value, and data type.

        :param frames: A list of dictionaries describing each frame in the image
        :returns: A dictionary describing the values of frame axes
        """
        refvalues: Dict[str, Dict[str, List]] = {}
        for frame in frames:
            for key, value in frame.items():
                if 'Value' in key:
                    if key not in refvalues:
                        refvalues[key] = {}
                    value_index = str(frame.get(key.replace('Value', 'Index')))
                    if value_index not in refvalues[key]:
                        refvalues[key][value_index] = [value]
                    else:
                        refvalues[key][value_index].append(value)
        frame_value_info = {}
        for key, value_mapping in refvalues.items():
            axis_name = key.replace('Value', '').lower()
            units = None
            if hasattr(self, 'frameUnits') and self.frameUnits is not None:
                units = self.frameUnits.get(axis_name)
            uniform = all(len(set(value_list)) <= 1 for value_list in value_mapping.values())
            values = [
                value_list[0] for value_list in value_mapping.values() if len(value_list)
            ]
            try:
                min_val = min(values)
                max_val = max(values)
            except TypeError:
                min_val = None
                max_val = None
            frame_value_info[key] = dict(
                values=values,
                uniform=uniform,
                units=units,
                min=min_val,
                max=max_val,
                datatype=np.array(values).dtype.name,
            )
        return frame_value_info

    def _addMetadataFrameInformation(
            self, metadata: JSONDict, channels: Optional[List[str]] = None) -> None:
        """
        Given a metadata response that has a `frames` list, where each frame
        has some of `Index(XY|Z|C|T)`, populate the `Frame`, `Index` and
        possibly the `Channel` of each frame in the list and the `IndexRange`,
        `IndexStride`, and possibly the `channels` and `channelmap` entries of
        the metadata.

        :param metadata: the metadata response that might contain `frames`.
            Modified.
        :param channels: an optional list of channel names.
        """
        if 'frames' not in metadata:
            return
        maxref: Dict[str, int] = {}
        refkeys = {'IndexC'}
        index = 0
        for idx, frame in enumerate(metadata['frames']):
            refkeys |= {key for key in frame
                        if key.startswith('Index') and len(key.split('Index', 1)[1])}
            for key in refkeys:
                if key in frame and frame[key] + 1 > maxref.get(key, 0):
                    maxref[key] = frame[key] + 1
            frame['Frame'] = idx
            if idx and (any(
                    frame.get(key) != metadata['frames'][idx - 1].get(key)
                    for key in refkeys if key != 'IndexC') or not any(
                    metadata['frames'][idx].get(key) for key in refkeys)):
                index += 1
            frame['Index'] = index
        metadata.update(self._getFrameValueInformation(metadata['frames']))
        if any(val > 1 for val in maxref.values()):
            metadata['IndexRange'] = {key: value for key, value in maxref.items() if value > 1}
            metadata['IndexStride'] = {
                key: [idx for idx, frame in enumerate(metadata['frames']) if frame[key] == 1][0]
                for key in metadata['IndexRange']
            }
        if channels and len(channels) >= maxref.get('IndexC', 1):
            metadata['channels'] = channels[:maxref.get('IndexC', 1)]
            metadata['channelmap'] = {
                cname: c for c, cname in enumerate(channels[:maxref.get('IndexC', 1)])}
            for frame in metadata['frames']:
                frame['Channel'] = channels[frame.get('IndexC', 0)]

    def getInternalMetadata(self, **kwargs) -> Optional[Dict[Any, Any]]:
        """
        Return additional known metadata about the tile source.  Data returned
        from this method is not guaranteed to be in any particular format or
        have specific values.

        :returns: a dictionary of data or None.
        """
        return None

    def getOneBandInformation(self, band: int) -> Dict[str, Any]:
        """
        Get band information for a single band.

        :param band: a 1-based band.
        :returns: a dictionary of band information.  See getBandInformation.
        """
        return self.getBandInformation()[band]

    def getBandInformation(self, statistics: bool = False, **kwargs) -> Dict[int, Any]:
        """
        Get information about each band in the image.

        :param statistics: if True, compute statistics if they don't already
            exist.
        :returns: a dictionary of one dictionary per band.  Each dictionary
            contains known values such as interpretation, min, max, mean,
            stdev.
        """
        if not getattr(self, '_bandInfo', None):
            bandInterp = {
                1: ['gray'],
                2: ['gray', 'alpha'],
                3: ['red', 'green', 'blue'],
                4: ['red', 'green', 'blue', 'alpha']}
            if not statistics:
                if not getattr(self, '_bandInfoNoStats', None):
                    tile = cast(LazyTileDict, self.getSingleTile())['tile']
                    bands = tile.shape[2] if len(tile.shape) > 2 else 1
                    interp = bandInterp.get(bands, bandInterp[3])
                    bandInfo = {
                        idx + 1: {'interpretation': interp[idx] if idx < len(interp)
                                  else 'unknown'} for idx in range(bands)}
                    self._bandInfoNoStats = bandInfo
                return self._bandInfoNoStats
            analysisSize = 2048
            histogram = self.histogram(
                onlyMinMax=True,
                output={'maxWidth': min(self.sizeX, analysisSize),
                        'maxHeight': min(self.sizeY, analysisSize)},
                resample=False,
                **kwargs)
            bands = histogram['min'].shape[0]
            interp = bandInterp.get(bands, bandInterp[3])
            bandInfo = {
                idx + 1: {'interpretation': interp[idx] if idx < len(interp)
                          else 'unknown'} for idx in range(bands)}
            for key in {'min', 'max', 'mean', 'stdev'}:
                if key in histogram:
                    for idx in range(bands):
                        bandInfo[idx + 1][key] = histogram[key][idx]
            self._bandInfo = bandInfo
        return self._bandInfo

    def _getFrame(self, frame: Optional[int] = None, **kwargs) -> int:
        """
        Get the current frame number.  If a style is used that completely
        specified the frame, use that value instead.

        :param frame: an integer or string with the frame number.
        :returns: an integer frame number.
        """
        frame = int(frame or 0)
        if (hasattr(self, '_style') and
                'bands' in cast(JSONDict, self.style) and
                len(cast(JSONDict, self.style)['bands']) and
                all(entry.get('frame') is not None
                    for entry in cast(JSONDict, self.style)['bands'])):
            frame = int(cast(JSONDict, self.style)['bands'][0]['frame'])
        return frame

    def _xyzInRange(
            self, x: int, y: int, z: int, frame: Optional[int] = None,
            numFrames: Optional[int] = None) -> None:
        """
        Check if a tile at x, y, z is in range based on self.levels,
        self.tileWidth, self.tileHeight, self.sizeX, and self.sizeY,  Raise an
        ``TileSourceXYZRangeError`` exception if not.
        """
        if z < 0 or z >= self.levels:
            msg = 'z layer does not exist'
            raise exceptions.TileSourceXYZRangeError(msg)
        scale = 2 ** (self.levels - 1 - z)
        offsetx = x * self.tileWidth * scale
        if not (0 <= offsetx < self.sizeX):
            msg = 'x is outside layer'
            raise exceptions.TileSourceXYZRangeError(msg)
        offsety = y * self.tileHeight * scale
        if not (0 <= offsety < self.sizeY):
            msg = 'y is outside layer'
            raise exceptions.TileSourceXYZRangeError(msg)
        if frame is not None and numFrames is not None:
            if frame < 0 or frame >= numFrames:
                msg = 'Frame does not exist'
                raise exceptions.TileSourceXYZRangeError(msg)

    def _xyzToCorners(self, x: int, y: int, z: int) -> Tuple[int, int, int, int, int]:
        """
        Convert a tile in x, y, z to corners and scale factor.   The corners
        are in full resolution image coordinates.  The scale is always a power
        of two >= 1.

        To convert the output to the resolution at the specified z level,
        integer divide the corners by the scale (e.g., x0z = x0 // scale).

        :param x, y, z: the tile position.
        :returns: x0, y0, x1, y1, scale.
        """
        step = int(2 ** (self.levels - 1 - z))
        x0 = x * step * self.tileWidth
        x1 = min((x + 1) * step * self.tileWidth, self.sizeX)
        y0 = y * step * self.tileHeight
        y1 = min((y + 1) * step * self.tileHeight, self.sizeY)
        return x0, y0, x1, y1, step

    def _nonemptyLevelsList(self, frame: Optional[int] = 0) -> List[bool]:
        """
        Return a list of one value per level where the value is None if the
        level does not exist in the file and any other value if it does.

        :param frame: the frame number.
        :returns: a list of levels length.
        """
        return [True] * self.levels

    def _getTileFromEmptyLevel(self, x: int, y: int, z: int, **kwargs) -> Tuple[
            Union[PIL.Image.Image, np.ndarray], str]:
        """
        Given the x, y, z tile location in an unpopulated level, get tiles from
        higher resolution levels to make the lower-res tile.

        :param x: location of tile within original level.
        :param y: location of tile within original level.
        :param z: original level.
        :returns: tile in PIL format.
        """
        lastlog = time.time()
        basez = z
        scale = 1
        dirlist = self._nonemptyLevelsList(kwargs.get('frame'))
        while dirlist[z] is None:
            scale *= 2
            z += 1
        # if scale >= max(tileWidth, tileHeight), we can just get one tile per
        # pixel at this point.  If dtype is not uint8 or the number of bands is
        # greater than 4, also just use nearest neighbor.
        if (scale >= max(self.tileWidth, self.tileHeight) or
                (self.dtype and self.dtype != np.uint8) or
                (self.bandCount and self.bandCount > 4)):
            nptile = np.zeros((self.tileHeight, self.tileWidth, cast(int, self.bandCount)),
                              dtype=self.dtype)
            maxX = 2.0 ** (z + 1 - self.levels) * self.sizeX / self.tileWidth
            maxY = 2.0 ** (z + 1 - self.levels) * self.sizeY / self.tileHeight
            for newY in range(scale):
                sty = (y * scale + newY) * self.tileHeight
                dy = sty % scale
                ty = (newY * self.tileHeight) // scale
                if (newY and y * scale + newY >= maxY) or dy >= self.tileHeight:
                    continue
                for newX in range(scale):
                    stx = (x * scale + newX) * self.tileWidth
                    dx = stx % scale
                    if (newX and x * scale + newX >= maxX) or dx >= self.tileWidth:
                        continue
                    tx = (newX * self.tileWidth) // scale
                    if time.time() - lastlog > 10:
                        self.logger.info(
                            'Compositing tile from higher resolution tiles x=%d y=%d z=%d',
                            x * scale + newX, y * scale + newY, z)
                        lastlog = time.time()
                    subtile = self._unstyled.getTile(
                        x * scale + newX, y * scale + newY, z,
                        pilImageAllowed=False, numpyAllowed='always',
                        sparseFallback=True, edge=False, frame=kwargs.get('frame'))
                    subtile = subtile[dx::scale, dy::scale]
                    nptile[ty:ty + subtile.shape[0], tx:tx + subtile.shape[1]] = subtile
            return nptile, TILE_FORMAT_NUMPY
        while z - basez > self._maxSkippedLevels:
            z -= self._maxSkippedLevels
            scale = int(scale / 2 ** self._maxSkippedLevels)
        tile = PIL.Image.new('RGBA', (
            min(self.sizeX, self.tileWidth * scale), min(self.sizeY, self.tileHeight * scale)))
        maxX = 2.0 ** (z + 1 - self.levels) * self.sizeX / self.tileWidth
        maxY = 2.0 ** (z + 1 - self.levels) * self.sizeY / self.tileHeight
        for newY in range(scale):
            for newX in range(scale):
                if ((newX or newY) and ((x * scale + newX) >= maxX or
                                        (y * scale + newY) >= maxY)):
                    continue
                if time.time() - lastlog > 10:
                    self.logger.info(
                        'Compositing tile from higher resolution tiles x=%d y=%d z=%d',
                        x * scale + newX, y * scale + newY, z)
                    lastlog = time.time()
                subtile = self._unstyled.getTile(
                    x * scale + newX, y * scale + newY, z,
                    pilImageAllowed=True, numpyAllowed=False,
                    sparseFallback=True, edge=False, frame=kwargs.get('frame'))
                subtile = _imageToPIL(subtile)
                mode = subtile.mode
                tile.paste(subtile, (newX * self.tileWidth,
                                     newY * self.tileHeight))
        tile = tile.resize(
            (min(self.tileWidth, (tile.width + scale - 1) // scale),
             min(self.tileHeight, (tile.height + scale - 1) // scale)),
            getattr(PIL.Image, 'Resampling', PIL.Image).LANCZOS)
        if tile.width != self.tileWidth or tile.height != self.tileHeight:
            fulltile = PIL.Image.new('RGBA', (self.tileWidth, self.tileHeight))
            fulltile.paste(tile, (0, 0))
            tile = fulltile
        tile = tile.convert(mode)
        return (tile, TILE_FORMAT_PIL)

    @methodcache()
    def getTile(self, x: int, y: int, z: int, pilImageAllowed: bool = False,
                numpyAllowed: Union[bool, str] = False,
                sparseFallback: bool = False, frame: Optional[int] = None) -> Union[
                    ImageBytes, PIL.Image.Image, bytes, np.ndarray]:
        """
        Get a tile from a tile source, returning it as an binary image, a PIL
        image, or a numpy array.

        :param x: the 0-based x position of the tile on the specified z level.
            0 is left.
        :param y: the 0-based y position of the tile on the specified z level.
            0 is top.
        :param z: the z level of the tile.  May range from [0, self.levels],
            where 0 is the lowest resolution, single tile for the whole source.
        :param pilImageAllowed: True if a PIL image may be returned.
        :param numpyAllowed: True if a numpy image may be returned.  'always'
            to return a numpy array.
        :param sparseFallback: if False and a tile doesn't exist, raise an
            error.  If True, check if a lower resolution tile exists, and, if
            so, interpolate the needed data for this tile.
        :param frame: the frame number within the tile source.  None is the
            same as 0 for multi-frame sources.
        :returns: either a numpy array, a PIL image, or a memory object with an
            image file.
        """
        raise NotImplementedError

    def getTileMimeType(self) -> str:
        """
        Return the default mimetype for image tiles.

        :returns: the mime type of the tile.
        """
        return TileOutputMimeTypes.get(self.encoding, 'image/jpeg')

    @methodcache()
    def getThumbnail(
            self, width: Optional[Union[str, int]] = None,
            height: Optional[Union[str, int]] = None, **kwargs) -> Tuple[
                Union[np.ndarray, PIL.Image.Image, ImageBytes, bytes, pathlib.Path], str]:
        """
        Get a basic thumbnail from the current tile source.  Aspect ratio is
        preserved.  If neither width nor height is given, a default value is
        used.  If both are given, the thumbnail will be no larger than either
        size.  A thumbnail has the same options as a region except that it
        always includes the entire image and has a default size of 256 x 256.

        :param width: maximum width in pixels.
        :param height: maximum height in pixels.
        :param kwargs: optional arguments.  Some options are encoding,
            jpegQuality, jpegSubsampling, and tiffCompression.
        :returns: thumbData, thumbMime: the image data and the mime type.
        """
        if ((width is not None and (not isinstance(width, int) or width < 2)) or
                (height is not None and (not isinstance(height, int) or height < 2))):
            msg = 'Invalid width or height.  Minimum value is 2.'
            raise ValueError(msg)
        if width is None and height is None:
            width = height = 256
        params = dict(kwargs)
        params['output'] = {'maxWidth': width, 'maxHeight': height}
        params.pop('region', None)
        return self.getRegion(**params)

    def getPreferredLevel(self, level: int) -> int:
        """
        Given a desired level (0 is minimum resolution, self.levels - 1 is max
        resolution), return the level that contains actual data that is no
        lower resolution.

        :param level: desired level
        :returns level: a level with actual data that is no lower resolution.
        """
        if self.levels is None:
            return level
        level = max(0, min(level, self.levels - 1))
        baselevel = level
        levelList = self._nonemptyLevelsList()
        while levelList[level] is None and level < self.levels - 1:
            level += 1
        while level - baselevel >= self._maxSkippedLevels:
            level -= self._maxSkippedLevels
        return level

    def convertRegionScale(
            self, sourceRegion: Dict[str, Any],
            sourceScale: Optional[Dict[str, float]] = None,
            targetScale: Optional[Dict[str, float]] = None,
            targetUnits: Optional[str] = None,
            cropToImage: bool = True) -> Dict[str, Any]:
        """
        Convert a region from one scale to another.

        :param sourceRegion: a dictionary of optional values which specify the
            part of an image to process.

            :left: the left edge (inclusive) of the region to process.
            :top: the top edge (inclusive) of the region to process.
            :right: the right edge (exclusive) of the region to process.
            :bottom: the bottom edge (exclusive) of the region to process.
            :width: the width of the region to process.
            :height: the height of the region to process.
            :units: either 'base_pixels' (default), 'pixels', 'mm', or
                'fraction'.  base_pixels are in maximum resolution pixels.
                pixels is in the specified magnification pixels.  mm is in the
                specified magnification scale.  fraction is a scale of 0 to 1.
                pixels and mm are only available if the magnification and mm
                per pixel are defined for the image.

        :param sourceScale: a dictionary of optional values which specify the
            scale of the source region.  Required if the sourceRegion is
            in "mag_pixels" units.

            :magnification: the magnification ratio.
            :mm_x: the horizontal size of a pixel in millimeters.
            :mm_y: the vertical size of a pixel in millimeters.

        :param targetScale: a dictionary of optional values which specify the
            scale of the target region.  Required in targetUnits is in
            "mag_pixels" units.

            :magnification: the magnification ratio.
            :mm_x: the horizontal size of a pixel in millimeters.
            :mm_y: the vertical size of a pixel in millimeters.

        :param targetUnits: if not None, convert the region to these units.
            Otherwise, the units are will either be the sourceRegion units if
            those are not "mag_pixels" or base_pixels.  If "mag_pixels", the
            targetScale must be specified.
        :param cropToImage: if True, don't return region coordinates outside of
            the image.
        """
        units = sourceRegion.get('units')
        if units not in TileInputUnits:
            raise ValueError('Invalid units %r' % units)
        units = TileInputUnits[units]
        if targetUnits is not None:
            if targetUnits not in TileInputUnits:
                raise ValueError('Invalid units %r' % targetUnits)
            targetUnits = TileInputUnits[targetUnits]
        if (units != 'mag_pixels' and (
                targetUnits is None or targetUnits == units)):
            return sourceRegion
        magArgs: Dict[str, Any] = (sourceScale or {}).copy()
        magArgs['rounding'] = None
        magLevel = self.getLevelForMagnification(**magArgs)
        mag = self.getMagnificationForLevel(magLevel)
        metadata = self.getMetadata()
        # Get region in base pixels
        left, top, right, bottom = self._getRegionBounds(
            metadata, desiredMagnification=mag, cropToImage=cropToImage,
            **sourceRegion)
        # If requested, convert region to targetUnits
        desMagArgs: Dict[str, Any] = (targetScale or {}).copy()
        desMagArgs['rounding'] = None
        desMagLevel = self.getLevelForMagnification(**desMagArgs)
        desiredMagnification = self.getMagnificationForLevel(desMagLevel)
        scaleX, scaleY = self._scaleFromUnits(metadata, targetUnits, desiredMagnification)
        left = float(left) / scaleX
        right = float(right) / scaleX
        top = float(top) / scaleY
        bottom = float(bottom) / scaleY
        targetRegion = {
            'left': left,
            'top': top,
            'right': right,
            'bottom': bottom,
            'width': right - left,
            'height': bottom - top,
            'units': TileInputUnits[targetUnits],
        }
        # Reduce region information to match what was supplied
        for key in ('left', 'top', 'right', 'bottom', 'width', 'height'):
            if key not in sourceRegion:
                del targetRegion[key]
        return targetRegion

    def getRegion(self, format: Union[str, Tuple[str]] = (TILE_FORMAT_IMAGE, ), **kwargs) -> Tuple[
            Union[np.ndarray, PIL.Image.Image, ImageBytes, bytes, pathlib.Path], str]:
        """
        Get a rectangular region from the current tile source.  Aspect ratio is
        preserved.  If neither width nor height is given, the original size of
        the highest resolution level is used.  If both are given, the returned
        image will be no larger than either size.

        :param format: the desired format or a tuple of allowed formats.
            Formats are members of (TILE_FORMAT_PIL, TILE_FORMAT_NUMPY,
            TILE_FORMAT_IMAGE).  If TILE_FORMAT_IMAGE, encoding may be
            specified.
        :param kwargs: optional arguments.  Some options are region, output,
            encoding, jpegQuality, jpegSubsampling, tiffCompression, fill.  See
            tileIterator.
        :returns: regionData, formatOrRegionMime: the image data and either the
            mime type, if the format is TILE_FORMAT_IMAGE, or the format.
        """
        if not isinstance(format, (tuple, set, list)):
            format = (format, )
        if 'tile_position' in kwargs:
            kwargs = kwargs.copy()
            kwargs.pop('tile_position', None)
        tiled = TILE_FORMAT_IMAGE in format and kwargs.get('encoding') == 'TILED'
        if not tiled and 'tile_offset' not in kwargs and 'tile_size' not in kwargs:
            kwargs = kwargs.copy()
            kwargs['tile_size'] = {
                'width': max(self.tileWidth, 4096),
                'height': max(self.tileHeight, 4096)}
            kwargs['tile_offset'] = {'auto': True}
        resample = True
        if 'resample' in kwargs:
            kwargs = kwargs.copy()
            resample = kwargs.pop('resample', None)
        tileIter = TileIterator(self, format=TILE_FORMAT_NUMPY, resample=None, **kwargs)
        if tileIter.info is None:
            pilimage = PIL.Image.new('RGB', (0, 0))
            return utilities._encodeImage(pilimage, format=format, **kwargs)
        regionWidth = tileIter.info['region']['width']
        regionHeight = tileIter.info['region']['height']
        top = tileIter.info['region']['top']
        left = tileIter.info['region']['left']
        mode = None if TILE_FORMAT_NUMPY in format else tileIter.info['mode']
        outWidth = tileIter.info['output']['width']
        outHeight = tileIter.info['output']['height']
        image: Optional[Union[np.ndarray, PIL.Image.Image, ImageBytes, bytes]] = None
        tiledimage = None
        for tile in tileIter:
            # Add each tile to the image
            subimage, _ = _imageToNumpy(tile['tile'])
            x0, y0 = tile['x'] - left, tile['y'] - top
            if tiled:
                tiledimage = utilities._addRegionTileToTiled(
                    tiledimage, subimage, x0, y0, regionWidth, regionHeight, tile, **kwargs)
            else:
                image = utilities._addSubimageToImage(
                    cast(Optional[np.ndarray], image), subimage, x0, y0, regionWidth, regionHeight)
            # Somehow discarding the tile here speeds things up.
            del tile
            del subimage
        # Scale if we need to
        outWidth = int(math.floor(outWidth))
        outHeight = int(math.floor(outHeight))
        if tiled:
            return self._encodeTiledImage(
                cast(Dict[str, Any], tiledimage), outWidth, outHeight, tileIter.info, **kwargs)
        if outWidth != regionWidth or outHeight != regionHeight:
            dtype = cast(np.ndarray, image).dtype
            if dtype == np.uint8 or (resample is not None and (
                    dtype != np.uint16 or cast(np.ndarray, image).shape[-1] != 1)):
                image = _imageToPIL(cast(np.ndarray, image), mode).resize(
                    (outWidth, outHeight),
                    getattr(PIL.Image, 'Resampling', PIL.Image).NEAREST
                    if resample is None else
                    getattr(PIL.Image, 'Resampling', PIL.Image).BICUBIC
                    if outWidth > regionWidth else
                    getattr(PIL.Image, 'Resampling', PIL.Image).LANCZOS)
                if dtype == np.uint16 and TILE_FORMAT_NUMPY in format:
                    image = _imageToNumpy(image)[0].astype(dtype) * 257
            else:
                cols = [int(idx * regionWidth / outWidth) for idx in range(outWidth)]
                rows = [int(idx * regionHeight / outHeight) for idx in range(outHeight)]
                image = np.take(np.take(cast(np.ndarray, image), rows, axis=0), cols, axis=1)
        maxWidth = kwargs.get('output', {}).get('maxWidth')
        maxHeight = kwargs.get('output', {}).get('maxHeight')
        if kwargs.get('fill') and maxWidth and maxHeight:
            image = utilities._letterboxImage(
                _imageToPIL(cast(np.ndarray, image), mode), maxWidth, maxHeight, kwargs['fill'])
        return utilities._encodeImage(cast(np.ndarray, image), format=format, **kwargs)

    def _encodeTiledImage(
            self, image: Dict[str, Any], outWidth: int, outHeight: int,
            iterInfo: Dict[str, Any], **kwargs) -> Tuple[pathlib.Path, str]:
        """
        Given an image record of a set of vips image strips, generate a tiled
        tiff file at the specified output size.

        :param image: a record with partial vips images and the current output
            size.
        :param outWidth: the output size after scaling and before any
            letterboxing.
        :param outHeight: the output size after scaling and before any
            letterboxing.
        :param iterInfo: information about the region based on the tile
            iterator.

        Additional parameters are available.

        :param fill: a color to use in letterboxing.
        :param maxWidth: the output size if letterboxing is applied.
        :param maxHeight: the output size if letterboxing is applied.
        :param compression: the internal compression format.  This can handle
            a variety of options similar to the converter utility.
        :returns: a pathlib.Path of the output file and the output mime type.
        """
        import pyvips

        vimg = cast(pyvips.Image, image['strips'][0])
        for y in sorted(image['strips'].keys())[1:]:
            if image['strips'][y].bands + 1 == vimg.bands:
                image['strips'][y] = utilities._vipsAddAlphaBand(image['strips'][y], vimg)
            elif vimg.bands + 1 == image['strips'][y].bands:
                vimg = utilities._vipsAddAlphaBand(vimg, image['strips'][y])
            vimg = vimg.insert(image['strips'][y], 0, y, expand=True)

        if outWidth != image['width'] or outHeight != image['height']:
            scale = outWidth / image['width']
            vimg = vimg.resize(outWidth / image['width'], vscale=outHeight / image['height'])
            image['width'] = outWidth
            image['height'] = outHeight
            image['mm_x'] = image['mm_x'] / scale if image['mm_x'] else image['mm_x']
            image['mm_y'] = image['mm_y'] / scale if image['mm_y'] else image['mm_y']
            image['magnification'] = (
                image['magnification'] * scale
                if image['magnification'] else image['magnification'])
        return self._encodeTiledImageFromVips(vimg, iterInfo, image, **kwargs)

    def _encodeTiledImageFromVips(
            self, vimg: Any, iterInfo: Dict[str, Any], image: Dict[str, Any],
            **kwargs) -> Tuple[pathlib.Path, str]:
        """
        Save a vips image as a tiled tiff.

        :param vimg: a vips image.
        :param iterInfo: information about the region based on the tile
            iterator.
        :param image: a record with partial vips images and the current output
            size.

        Additional parameters are available.

        :param compression: the internal compression format.  This can handle
            a variety of options similar to the converter utility.
        :returns: a pathlib.Path of the output file and the output mime type.
        """
        import pyvips

        convertParams = utilities._vipsParameters(defaultCompression='lzw', **kwargs)
        vimg = utilities._vipsCast(
            cast(pyvips.Image, vimg), convertParams['compression'] in {'webp', 'jpeg'})
        maxWidth = kwargs.get('output', {}).get('maxWidth')
        maxHeight = kwargs.get('output', {}).get('maxHeight')
        if (kwargs.get('fill') and str(kwargs.get('fill')).lower() != 'none' and
                maxWidth and maxHeight and
                (maxWidth > image['width'] or maxHeight > image['height'])):
            corner: bool = False
            fill: str = str(kwargs.get('fill'))
            if fill.lower().startswith('corner:'):
                corner, fill = True, fill.split(':', 1)[1]
            color = PIL.ImageColor.getcolor(
                fill, ['L', 'LA', 'RGB', 'RGBA'][vimg.bands - 1])
            if isinstance(color, int):
                color = [color]
            lbimage = pyvips.Image.black(maxWidth, maxHeight, bands=vimg.bands)
            lbimage = lbimage.cast(vimg.format)
            lbimage = lbimage.draw_rect(
                [c * (257 if vimg.format == pyvips.BandFormat.USHORT else 1) for c in color],
                0, 0, maxWidth, maxHeight, fill=True)
            vimg = lbimage.insert(
                vimg,
                (maxWidth - image['width']) // 2 if not corner else 0,
                (maxHeight - image['height']) // 2 if not corner else 0)
        if image['mm_x'] and image['mm_y']:
            vimg = vimg.copy(xres=1 / image['mm_x'], yres=1 / image['mm_y'])
        fd, outputPath = tempfile.mkstemp('.tiff', 'tiledRegion_')
        os.close(fd)
        try:
            vimg.write_to_file(outputPath, **convertParams)
            return pathlib.Path(outputPath), TileOutputMimeTypes['TILED']
        except Exception as exc:
            try:
                pathlib.Path(outputPath).unlink()
            except Exception:
                pass
            raise exc

    def tileFrames(
            self, format: Union[str, Tuple[str]] = (TILE_FORMAT_IMAGE, ),
            frameList: Optional[List[int]] = None,
            framesAcross: Optional[int] = None,
            max_workers: Optional[int] = -4, **kwargs) -> Tuple[
                Union[np.ndarray, PIL.Image.Image, ImageBytes, bytes, pathlib.Path], str]:
        """
        Given the parameters for getRegion, plus a list of frames and the
        number of frames across, make a larger image composed of a region from
        each listed frame composited together.

        :param format: the desired format or a tuple of allowed formats.
            Formats are members of (TILE_FORMAT_PIL, TILE_FORMAT_NUMPY,
            TILE_FORMAT_IMAGE).  If TILE_FORMAT_IMAGE, encoding may be
            specified.
        :param frameList: None for all frames, or a list of 0-based integers.
        :param framesAcross: the number of frames across the final image.  If
            unspecified, this is the ceiling of sqrt(number of frames in frame
            list).
        :param kwargs: optional arguments.  Some options are region, output,
            encoding, jpegQuality, jpegSubsampling, tiffCompression, fill.  See
            tileIterator.
        :param max_workers: maximum workers for parallelism.  If negative, use
            the minimum of the absolute value of this number or
            multiprocessing.cpu_count().
        :returns: regionData, formatOrRegionMime: the image data and either the
            mime type, if the format is TILE_FORMAT_IMAGE, or the format.
        """
        import concurrent.futures

        lastlog = time.time()
        kwargs = kwargs.copy()
        kwargs.pop('tile_position', None)
        kwargs.pop('frame', None)
        numFrames = len(self.getMetadata().get('frames', [0]))
        if frameList:
            frameList = [f for f in frameList if f >= 0 and f < numFrames]
        if not frameList:
            frameList = list(range(numFrames))
        if len(frameList) == 1:
            return self.getRegion(format=format, frame=frameList[0], **kwargs)
        if not framesAcross:
            framesAcross = int(math.ceil(len(frameList) ** 0.5))
        framesAcross = min(len(frameList), framesAcross)
        framesHigh = int(math.ceil(len(frameList) / framesAcross))
        if not isinstance(format, (tuple, set, list)):
            format = (format, )
        tiled = TILE_FORMAT_IMAGE in format and kwargs.get('encoding') == 'TILED'
        tileIter = TileIterator(self, format=TILE_FORMAT_NUMPY, resample=None,
                                frame=frameList[0], **kwargs)
        if tileIter.info is None:
            pilimage = PIL.Image.new('RGB', (0, 0))
            return utilities._encodeImage(pilimage, format=format, **kwargs)
        frameWidth = tileIter.info['output']['width']
        frameHeight = tileIter.info['output']['height']
        maxWidth = kwargs.get('output', {}).get('maxWidth')
        maxHeight = kwargs.get('output', {}).get('maxHeight')
        if kwargs.get('fill') and maxWidth and maxHeight:
            frameWidth, frameHeight = maxWidth, maxHeight
        outWidth = frameWidth * framesAcross
        outHeight = frameHeight * framesHigh
        tile = next(tileIter)
        image = None
        tiledimage = None
        if max_workers is not None and max_workers < 0:
            max_workers = min(-max_workers, config.cpu_count(False))
        with concurrent.futures.ThreadPoolExecutor(max_workers=max_workers) as pool:
            futures = []
            for idx, frame in enumerate(frameList):
                futures.append((idx, frame, pool.submit(
                    self.getRegion, format=TILE_FORMAT_NUMPY, frame=frame, **kwargs)))
            for idx, frame, future in futures:
                subimage, _ = future.result()
                offsetX = (idx % framesAcross) * frameWidth
                offsetY = (idx // framesAcross) * frameHeight
                if time.time() - lastlog > 10:
                    self.logger.info(
                        'Tiling frame %d (%d/%d), offset %dx%d',
                        frame, idx, len(frameList), offsetX, offsetY)
                    lastlog = time.time()
                else:
                    self.logger.debug(
                        'Tiling frame %d (%d/%d), offset %dx%d',
                        frame, idx, len(frameList), offsetX, offsetY)
                if tiled:
                    tiledimage = utilities._addRegionTileToTiled(
                        tiledimage, cast(np.ndarray, subimage), offsetX,
                        offsetY, outWidth, outHeight, tile, **kwargs)
                else:
                    image = utilities._addSubimageToImage(
                        image, cast(np.ndarray, subimage), offsetX, offsetY,
                        outWidth, outHeight)
        if tiled:
            return self._encodeTiledImage(
                cast(Dict[str, Any], tiledimage), outWidth, outHeight, tileIter.info, **kwargs)
        return utilities._encodeImage(cast(np.ndarray, image), format=format, **kwargs)

    def getRegionAtAnotherScale(
            self, sourceRegion: Dict[str, Any],
            sourceScale: Optional[Dict[str, float]] = None,
            targetScale: Optional[Dict[str, float]] = None,
            targetUnits: Optional[str] = None, **kwargs) -> Tuple[
                Union[np.ndarray, PIL.Image.Image, ImageBytes, bytes, pathlib.Path], str]:
        """
        This takes the same parameters and returns the same results as
        getRegion, except instead of region and scale, it takes sourceRegion,
        sourceScale, targetScale, and targetUnits.  These parameters are the
        same as convertRegionScale.  See those two functions for parameter
        definitions.
        """
        for key in ('region', 'scale'):
            if key in kwargs:
                raise TypeError('getRegionAtAnotherScale() got an unexpected '
                                'keyword argument of "%s"' % key)
        region = self.convertRegionScale(sourceRegion, sourceScale,
                                         targetScale, targetUnits)
        return self.getRegion(region=region, scale=targetScale, **kwargs)

    def getPointAtAnotherScale(
            self, point: Tuple[float, float],
            sourceScale: Optional[Dict[str, float]] = None,
            sourceUnits: Optional[str] = None,
            targetScale: Optional[Dict[str, float]] = None,
            targetUnits: Optional[str] = None, **kwargs) -> Tuple[float, float]:
        """
        Given a point as a (x, y) tuple, convert it from one scale to another.
        The sourceScale, sourceUnits, targetScale, and targetUnits parameters
        are the same as convertRegionScale, where sourceUnits are the units
        used with sourceScale.
        """
        sourceRegion = {
            'units': 'base_pixels' if sourceUnits is None else sourceUnits,
            'left': point[0],
            'top': point[1],
            'right': point[0],
            'bottom': point[1],
        }
        region = self.convertRegionScale(
            sourceRegion, sourceScale, targetScale, targetUnits,
            cropToImage=False)
        return (region['left'], region['top'])

    def getNativeMagnification(self) -> Dict[str, Optional[float]]:
        """
        Get the magnification for the highest-resolution level.

        :return: magnification, width of a pixel in mm, height of a pixel in mm.
        """
        return {
            'magnification': None,
            'mm_x': None,
            'mm_y': None,
        }

    def getMagnificationForLevel(self, level: Optional[float] = None) -> Dict[str, Optional[float]]:
        """
        Get the magnification at a particular level.

        :param level: None to use the maximum level, otherwise the level to get
            the magnification factor of.
        :return: magnification, width of a pixel in mm, height of a pixel in mm.
        """
        mag = self.getNativeMagnification()

        if level is not None and self.levels and level != self.levels - 1:
            mag['scale'] = 2.0 ** (self.levels - 1 - level)
            if mag['magnification']:
                mag['magnification'] /= cast(float, mag['scale'])
            if mag['mm_x'] and mag['mm_y']:
                mag['mm_x'] *= cast(float, mag['scale'])
                mag['mm_y'] *= cast(float, mag['scale'])
        if self.levels:
            mag['level'] = level if level is not None else self.levels - 1
            if mag.get('level') == self.levels - 1:
                mag['scale'] = 1.0
        return mag

    def getLevelForMagnification(
        self, magnification: Optional[float] = None, exact: bool = False,
        mm_x: Optional[float] = None, mm_y: Optional[float] = None,
        rounding: Optional[Union[str, bool]] = 'round', **kwargs,
    ) -> Optional[Union[int, float]]:
        """
        Get the level for a specific magnification or pixel size.  If the
        magnification is unknown or no level is sufficient resolution, and an
        exact match is not requested, the highest level will be returned.

        If none of magnification, mm_x, and mm_y are specified, the maximum
        level is returned.  If more than one of these values is given, an
        average of those given will be used (exact will require all of them to
        match).

        :param magnification: the magnification ratio.
        :param exact: if True, only a level that matches exactly will be
            returned.
        :param mm_x: the horizontal size of a pixel in millimeters.
        :param mm_y: the vertical size of a pixel in millimeters.
        :param rounding: if False, a fractional level may be returned.  If
            'ceil' or 'round', that function is used to convert the level to an
            integer (the exact flag still applies).  If None, the level is not
            cropped to the actual image's level range.
        :returns: the selected level or None for no match.
        """
        mag = self.getMagnificationForLevel()
        ratios = []
        if magnification and mag['magnification']:
            ratios.append(float(magnification) / mag['magnification'])
        if mm_x and mag['mm_x']:
            ratios.append(mag['mm_x'] / mm_x)
        if mm_y and mag['mm_y']:
            ratios.append(mag['mm_y'] / mm_y)
        ratios = [math.log(ratio) / math.log(2) for ratio in ratios]
        # Perform some slight rounding to handle numerical precision issues
        ratios = [round(ratio, 4) for ratio in ratios]
        if not len(ratios):
            return mag.get('level', 0)
        if exact:
            if any(int(ratio) != ratio or ratio != ratios[0]
                   for ratio in ratios):
                return None
        ratio = round(sum(ratios) / len(ratios), 4)
        level = (mag['level'] or 0) + ratio
        if rounding:
            level = int(math.ceil(level) if rounding == 'ceil' else
                        round(level))
        if (exact and (level > (mag['level'] or 0) or level < 0) or
                (rounding == 'ceil' and level > (mag['level'] or 0))):
            return None
        if rounding is not None:
            level = max(0, min(mag['level'] or 0, level))
        return level

    def tileIterator(
            self, format: Union[str, Tuple[str]] = (TILE_FORMAT_NUMPY, ),
            resample: bool = True, **kwargs) -> Iterator[LazyTileDict]:
        """
        Iterate on all tiles in the specified region at the specified scale.
        Each tile is returned as part of a dictionary that includes

            :x, y: (left, top) coordinates in current magnification pixels
            :width, height: size of current tile in current magnification pixels
            :tile: cropped tile image
            :format: format of the tile
            :level: level of the current tile
            :level_x, level_y: the tile reference number within the level.
                Tiles are numbered (0, 0), (1, 0), (2, 0), etc.  The 0th tile
                yielded may not be (0, 0) if a region is specified.
            :tile_position: a dictionary of the tile position within the
                iterator, containing:

                :level_x, level_y: the tile reference number within the level.
                :region_x, region_y: 0, 0 is the first tile in the full
                    iteration (when not restricting the iteration to a single
                    tile).
                :position: a 0-based value for the tile within the full
                    iteration.

            :iterator_range: a dictionary of the output range of the iterator:

                :level_x_min, level_x_max: the tiles that are be included
                    during the full iteration: [layer_x_min, layer_x_max).
                :level_y_min, level_y_max: the tiles that are be included
                    during the full iteration: [layer_y_min, layer_y_max).
                :region_x_max, region_y_max: the number of tiles included during
                    the full iteration.   This is layer_x_max - layer_x_min,
                    layer_y_max - layer_y_min.
                :position: the total number of tiles included in the full
                    iteration.  This is region_x_max * region_y_max.

            :magnification: magnification of the current tile
            :mm_x, mm_y: size of the current tile pixel in millimeters.
            :gx, gy: (left, top) coordinates in maximum-resolution pixels
            :gwidth, gheight: size of of the current tile in maximum-resolution
                pixels.
            :tile_overlap: the amount of overlap with neighboring tiles (left,
                top, right, and bottom).  Overlap never extends outside of the
                requested region.

        If a region that includes partial tiles is requested, those tiles are
        cropped appropriately.  Most images will have tiles that get cropped
        along the right and bottom edges in any case.  If an exact
        magnification or scale is requested, no tiles will be returned.

        :param format: the desired format or a tuple of allowed formats.
            Formats are members of (TILE_FORMAT_PIL, TILE_FORMAT_NUMPY,
            TILE_FORMAT_IMAGE).  If TILE_FORMAT_IMAGE, encoding must be
            specified.
        :param resample: If True or one of PIL.Image.Resampling.NEAREST,
            LANCZOS, BILINEAR, or BICUBIC to resample tiles that are not the
            target output size.  Tiles that are resampled will have additional
            dictionary entries of:

            :scaled: the scaling factor that was applied (less than 1 is
                downsampled).
            :tile_x, tile_y: (left, top) coordinates before scaling
            :tile_width, tile_height: size of the current tile before
                scaling.
            :tile_magnification: magnification of the current tile before
                scaling.
            :tile_mm_x, tile_mm_y: size of a pixel in a tile in millimeters
                before scaling.

            Note that scipy.misc.imresize uses PIL internally.
        :param region: a dictionary of optional values which specify the part
            of the image to process:

            :left: the left edge (inclusive) of the region to process.
            :top: the top edge (inclusive) of the region to process.
            :right: the right edge (exclusive) of the region to process.
            :bottom: the bottom edge (exclusive) of the region to process.
            :width: the width of the region to process.
            :height: the height of the region to process.
            :units: either 'base_pixels' (default), 'pixels', 'mm', or
                'fraction'.  base_pixels are in maximum resolution pixels.
                pixels is in the specified magnification pixels.  mm is in the
                specified magnification scale.  fraction is a scale of 0 to 1.
                pixels and mm are only available if the magnification and mm
                per pixel are defined for the image.  For geospatial sources,
                this can also be 'projection', or a case-insensitive string
                starting with 'proj4:', 'epsg:' or a enumerated value like
                'wgs84'.
            :unitsWH: if not specified, this is the same as `units`.
                Otherwise, these units will be used for the width and height if
                specified.  If can take the same values as `units`.

        :param output: a dictionary of optional values which specify the size
            of the output.

            :maxWidth: maximum width in pixels.  If either maxWidth or maxHeight
                is specified, magnification, mm_x, and mm_y are ignored.
            :maxHeight: maximum height in pixels.

        :param scale: a dictionary of optional values which specify the scale
            of the region and / or output.  This applies to region if
            pixels or mm are used for inits.  It applies to output if
            neither output maxWidth nor maxHeight is specified.

            :magnification: the magnification ratio.  Only used if maxWidth and
                maxHeight are not specified or None.
            :mm_x: the horizontal size of a pixel in millimeters.
            :mm_y: the vertical size of a pixel in millimeters.
            :exact: if True, only a level that matches exactly will be returned.
                This is only applied if magnification, mm_x, or mm_y is used.

        :param tile_position: if present, either a number to only yield the
            (tile_position)th tile [0 to (xmax - min) * (ymax - ymin)) that the
            iterator would yield, or a dictionary of {region_x, region_y} to
            yield that tile, where 0, 0 is the first tile yielded, and
            xmax - xmin - 1, ymax - ymin - 1 is the last tile yielded, or a
            dictionary of {level_x, level_y} to yield that specific tile if it
            is in the region.
        :param tile_size: if present, retile the output to the specified tile
            size.  If only width or only height is specified, the resultant
            tiles will be square.  This is a dictionary containing at least
            one of:

            :width: the desired tile width.
            :height: the desired tile height.

        :param tile_overlap: if present, retile the output adding a symmetric
            overlap to the tiles.  If either x or y is not specified, it
            defaults to zero.  The overlap does not change the tile size,
            only the stride of the tiles.  This is a dictionary containing:

            :x: the horizontal overlap in pixels.
            :y: the vertical overlap in pixels.
            :edges: if True, then the edge tiles will exclude the overlap
                distance.  If unset or False, the edge tiles are full size.

                The overlap is conceptually split between the two sides of
                the tile.  This is only relevant to where overlap is reported
                or if edges is True

                As an example, suppose an image that is 8 pixels across
                (01234567) and a tile size of 5 is requested with an overlap of
                4.  If the edges option is False (the default), the following
                tiles are returned: 01234, 12345, 23456, 34567.  Each tile
                reports its overlap, and the non-overlapped area of each tile
                is 012, 3, 4, 567.  If the edges option is True, the tiles
                returned are: 012, 0123, 01234, 12345, 23456, 34567, 4567, 567,
                with the non-overlapped area of each as 0, 1, 2, 3, 4, 5, 6, 7.

        :param tile_offset: if present, adjust tile positions so that the
            corner of one tile is at the specified location.

            :left: the left offset in pixels.
            :top: the top offset in pixels.
            :auto: a boolean, if True, automatically set the offset to align
                with the region's left and top.

        :param encoding: if format includes TILE_FORMAT_IMAGE, a valid PIL
            encoding (typically 'PNG', 'JPEG', or 'TIFF') or 'TILED' (identical
            to TIFF).  Must also be in the TileOutputMimeTypes map.
        :param jpegQuality: the quality to use when encoding a JPEG.
        :param jpegSubsampling: the subsampling level to use when encoding a
            JPEG.
        :param tiffCompression: the compression format when encoding a TIFF.
            This is usually 'raw', 'tiff_lzw', 'jpeg', or 'tiff_adobe_deflate'.
            Some of these are aliased: 'none', 'lzw', 'deflate'.
        :param frame: the frame number within the tile source.  None is the
            same as 0 for multi-frame sources.
        :param kwargs: optional arguments.
        :yields: an iterator that returns a dictionary as listed above.
        """
        return TileIterator(self, format=format, resample=resample, **kwargs)

    def tileIteratorAtAnotherScale(
            self, sourceRegion: Dict[str, Any],
            sourceScale: Optional[Dict[str, float]] = None,
            targetScale: Optional[Dict[str, float]] = None,
            targetUnits: Optional[str] = None, **kwargs) -> Iterator[LazyTileDict]:
        """
        This takes the same parameters and returns the same results as
        tileIterator, except instead of region and scale, it takes
        sourceRegion, sourceScale, targetScale, and targetUnits.  These
        parameters are the same as convertRegionScale.  See those two functions
        for parameter definitions.
        """
        for key in ('region', 'scale'):
            if key in kwargs:
                raise TypeError('getRegionAtAnotherScale() got an unexpected '
                                'keyword argument of "%s"' % key)
        region = self.convertRegionScale(sourceRegion, sourceScale,
                                         targetScale, targetUnits)
        return self.tileIterator(region=region, scale=targetScale, **kwargs)

    def getSingleTile(self, *args, **kwargs) -> Optional[LazyTileDict]:
        """
        Return any single tile from an iterator.  This takes exactly the same
        parameters as tileIterator.  Use tile_position to get a specific tile,
        otherwise the first tile is returned.

        :return: a tile dictionary or None.
        """
        return next(self.tileIterator(*args, **kwargs), None)

    def getSingleTileAtAnotherScale(self, *args, **kwargs) -> Optional[LazyTileDict]:
        """
        Return any single tile from a rescaled iterator.  This takes exactly
        the same parameters as tileIteratorAtAnotherScale.  Use tile_position
        to get a specific tile, otherwise the first tile is returned.

        :return: a tile dictionary or None.
        """
        return next(self.tileIteratorAtAnotherScale(*args, **kwargs), None)

    def getTileCount(self, *args, **kwargs) -> int:
        """
        Return the number of tiles that the tileIterator will return.  See
        tileIterator for parameters.

        :return: the number of tiles that the tileIterator will yield.
        """
        tile = next(self.tileIterator(*args, **kwargs), None)
        if tile is not None:
            return tile['iterator_range']['position']
        return 0

    def getAssociatedImagesList(self) -> List[str]:
        """
        Return a list of associated images.

        :return: the list of image keys.
        """
        return []

    def getAssociatedImage(
            self, imageKey: str, *args, **kwargs) -> Optional[Tuple[ImageBytes, str]]:
        """
        Return an associated image.

        :param imageKey: the key of the associated image to retrieve.
        :param kwargs: optional arguments.  Some options are width, height,
            encoding, jpegQuality, jpegSubsampling, and tiffCompression.
        :returns: imageData, imageMime: the image data and the mime type, or
            None if the associated image doesn't exist.
        """
        image = self._getAssociatedImage(imageKey)
        if not image:
            return None
        imageWidth, imageHeight = image.size
        width = kwargs.get('width')
        height = kwargs.get('height')
        if width or height:
            width, height, _ = utilities._calculateWidthHeight(
                width, height, imageWidth, imageHeight)
            image = image.resize(
                (width, height),
                getattr(PIL.Image, 'Resampling', PIL.Image).BICUBIC
                if width > imageWidth else
                getattr(PIL.Image, 'Resampling', PIL.Image).LANCZOS)
        return cast(Tuple[ImageBytes, str], utilities._encodeImage(image, **kwargs))

    def getPixel(self, includeTileRecord: bool = False, **kwargs) -> JSONDict:
        """
        Get a single pixel from the current tile source.

        :param includeTileRecord: if True, include the tile used for computing
            the pixel in the response.
        :param kwargs: optional arguments.  Some options are region, output,
            encoding, jpegQuality, jpegSubsampling, tiffCompression, fill.  See
            tileIterator.
        :returns: a dictionary with the value of the pixel for each channel on
            a scale of [0-255], including alpha, if available.  This may
            contain additional information.
        """
        regionArgs = kwargs.copy()
        regionArgs['region'] = regionArgs.get('region', {}).copy()
        regionArgs['region']['width'] = regionArgs['region']['height'] = 1
        regionArgs['region']['unitsWH'] = 'base_pixels'
        pixel: Dict[str, Any] = {}
        # This could be
        #  img, format = self.getRegion(format=TILE_FORMAT_PIL, **regionArgs)
        # where img is the PIL image (rather than tile['tile'], but using
        # TileIterator is slightly more efficient.
        tile = next(TileIterator(self, format=TILE_FORMAT_NUMPY, **regionArgs), None)
        if tile is None:
            return JSONDict(pixel)
        if includeTileRecord:
            pixel['tile'] = tile
        pixel['value'] = [v.item() for v in tile['tile'][0][0]]
        img = _imageToPIL(tile['tile'])
        if img.size[0] >= 1 and img.size[1] >= 1:
            if len(img.mode) > 1:
                pixel.update(dict(zip(img.mode.lower(), img.load()[0, 0])))
            else:
                pixel.update(dict(zip([img.mode.lower()], [img.load()[0, 0]])))
        return JSONDict(pixel)

    @property
    def frames(self) -> int:
        """A property with the number of frames."""
        if not hasattr(self, '_frameCount'):
            self._frameCount = len(self.getMetadata().get('frames', [])) or 1
        return self._frameCount

    def frameToAxes(self, frame: int) -> Dict[str, int]:
        """
        Given a frame number, return a dictionary of axes values.  If unknown,
        this is just 'frame': frame.

        :param frame: a frame number.
        :returns: a dictionary of axes that specify the frame.
        """
        if frame >= self.frames:
            msg = 'frame is outside of range'
            raise exceptions.TileSourceRangeError(msg)
        meta = self.metadata
        if self.frames == 1 or 'IndexStride' not in meta:
            return {'frame': frame}
        axes = {
            key[5:].lower(): (frame // stride) % meta['IndexRange'][key]
            for key, stride in meta['IndexStride'].items()}
        return axes

    def axesToFrame(self, **kwargs: int) -> int:
        """
        Given values on some or all of the axes, return the corresponding frame
        number.  Any unspecified axis is 0.  If one of the specified axes is
        'frame', this is just returned and the other values are ignored.

        :param kwargs: axes with position values.
        :returns: a frame number.
        """
        meta = self.metadata
        frame = 0
        for key, value in kwargs.items():
            if key.lower() == 'frame':
                if value < 0 or value >= self.frames:
                    msg = f'{value} is out of range for frame'
                    raise exceptions.TileSourceRangeError(msg)
                return value
            ikey = 'Index' + key.upper()
            if ikey not in meta.get('IndexStride', {}):
                msg = f'{key} is not a known axis'
                raise exceptions.TileSourceRangeError(msg)
            if value < 0 or value >= meta['IndexRange'][ikey]:
                msg = f'{value} is out of range for axis {key}'
                raise exceptions.TileSourceRangeError(msg)
            frame += value * meta['IndexStride'][ikey]
        return frame


class FileTileSource(TileSource):

    def __init__(
            self, path: Union[str, pathlib.Path, Dict[Any, Any]], *args, **kwargs) -> None:
        """
        Initialize the tile class.  See the base class for other available
        parameters.

        :param path: a filesystem path for the tile source.
        """
        super().__init__(*args, **kwargs)
        # Expand the user without converting datatype of path.
        try:
            path = (cast(pathlib.Path, path).expanduser()
                    if callable(getattr(path, 'expanduser', None)) else
                    os.path.expanduser(cast(str, path)))
        except TypeError:
            # Don't fail if the path is unusual -- maybe a source can handle it
            pass
        self.largeImagePath = path

    @staticmethod
    def getLRUHash(*args, **kwargs) -> str:
        return strhash(
            args[0],
            kwargs.get('encoding') or config.getConfig('default_encoding'),
            kwargs.get('jpegQuality', 95),
            kwargs.get('jpegSubsampling', 0), kwargs.get('tiffCompression', 'raw'),
            kwargs.get('edge', False),
            '__STYLESTART__', kwargs.get('style'), '__STYLEEND__')

    def getState(self) -> str:
        if hasattr(self, '_classkey'):
            return self._classkey
        return '%s,%s,%s,%s,%s,%s,__STYLESTART__,%s,__STYLE_END__' % (
            self._getLargeImagePath(),
            self.encoding,
            self.jpegQuality,
            self.jpegSubsampling,
            self.tiffCompression,
            self.edge,
            self._jsonstyle)

    def _getLargeImagePath(self) -> Union[str, pathlib.Path, Dict[Any, Any]]:
        return self.largeImagePath

    @classmethod
    def canRead(cls, path: Union[str, pathlib.Path, Dict[Any, Any]], *args, **kwargs) -> bool:
        """
        Check if we can read the input.  This takes the same parameters as
        __init__.

        :returns: True if this class can read the input.  False if it
                  cannot.
        """
        try:
            cls(path, *args, **kwargs)
            return True
        except exceptions.TileSourceError:
            return False<|MERGE_RESOLUTION|>--- conflicted
+++ resolved
@@ -403,11 +403,7 @@
                 msg = 'No magnification to use for units'
                 raise ValueError(msg)
             scaleX = scaleY = cast(Dict[str, float], desiredMagnification)['scale']
-<<<<<<< HEAD
-        elif units in ['nm', 'um', 'mm', 'm', 'km']:
-=======
         elif units in mmConversionDict:
->>>>>>> 30916655
             if (not (desiredMagnification or {}).get('scale') or
                     not (desiredMagnification or {}).get('mm_x') or
                     not (desiredMagnification or {}).get('mm_y')):
@@ -423,14 +419,8 @@
                       desiredMagnification['mm_x'])
             scaleY = (desiredMagnification['scale'] /
                       desiredMagnification['mm_y'])
-<<<<<<< HEAD
-            factors = dict(nm=1000000, um=1000, mm=1, m=0.001, km=0.000001)
-            scaleX /= factors[units]
-            scaleY /= factors[units]
-=======
             scaleX /= mmConversionDict[units]
             scaleY /= mmConversionDict[units]
->>>>>>> 30916655
         elif units in ('base_pixels', None):
             pass
         else:
