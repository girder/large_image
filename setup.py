import itertools
import os

from setuptools import setup

<<<<<<< HEAD

def prerelease_local_scheme(version):
    """
    Return local scheme version unless building on master in CircleCI.

    This function returns the local scheme version number
    (e.g. 0.0.0.dev<N>+g<HASH>) unless building on CircleCI for a
    pre-release in which case it ignores the hash and produces a
    PEP440 compliant pre-release version number (e.g. 0.0.0.dev<N>).
    """
    from setuptools_scm.version import get_local_node_and_date

    if os.getenv('CIRCLE_BRANCH') in ('master', 'girder-5'):
        return ''
    return get_local_node_and_date(version)


=======
>>>>>>> 55f6800d
try:
    from setuptools_scm import get_version

    version = get_version()
    limit_version = f'>={version}' if '+' not in version and not os.getenv('TOX_ENV_NAME') else ''
except (ImportError, LookupError):
    limit_version = ''

with open('README.rst') as readme_file:
    readme = readme_file.read()
description = 'Python modules to work with large, multiresolution images.'
long_description = readme

extraReqs = {
    'memcached': ['pylibmc>=1.5.1 ; platform_system != "Windows"'],
    'redis': ['redis>=4.5.5'],
    'converter': [f'large-image-converter{limit_version}'],
    'colormaps': ['matplotlib', 'tol_colors'],
    'jupyter': ['aiohttp', 'ipyvue', 'ipyleaflet'],
    'tiledoutput': ['pyvips'],
    'performance': [
        'psutil>=4.2.0',
        'simplejpeg',
    ],
}
sources = {
    'bioformats': [f'large-image-source-bioformats{limit_version}'],
    'deepzoom': [f'large-image-source-deepzoom{limit_version}'],
    'dicom': [f'large-image-source-dicom{limit_version}'],
    'dummy': [f'large-image-source-dummy{limit_version}'],
    'gdal': [f'large-image-source-gdal{limit_version}'],
    'mapnik': [f'large-image-source-mapnik{limit_version}'],
    'multi': [f'large-image-source-multi{limit_version}'],
    'nd2': [f'large-image-source-nd2{limit_version}'],
    'ometiff': [f'large-image-source-ometiff{limit_version}'],
    'openjpeg': [f'large-image-source-openjpeg{limit_version}'],
    'openslide': [f'large-image-source-openslide{limit_version}'],
    'pil': [f'large-image-source-pil{limit_version}'],
    'rasterio': [f'large-image-source-rasterio{limit_version}'],
    'test': [f'large-image-source-test{limit_version}'],
    'tiff': [f'large-image-source-tiff{limit_version}'],
    'tifffile': [f'large-image-source-tifffile{limit_version}'],
    'vips': [f'large-image-source-vips{limit_version}'],
    'zarr': [f'large-image-source-zarr{limit_version}'],
}
extraReqs.update(sources)
extraReqs['sources'] = list(set(itertools.chain.from_iterable(sources.values())))
extraReqs['all'] = list(set(itertools.chain.from_iterable(extraReqs.values())) | {
    f'large-image-source-multi[all]{limit_version}',
    f'large-image-source-pil[all]{limit_version}',
    f'large-image-source-rasterio[all]{limit_version}',
    f'large-image-source-tiff[all]{limit_version}',
})
# The common packages are ones that will install on Ubuntu, OSX, and Windows
# from pypi with all needed dependencies.
extraReqs['common'] = list(set(itertools.chain.from_iterable(extraReqs[key] for key in {
    'colormaps', 'performance',
    'deepzoom', 'dicom', 'multi', 'nd2', 'openslide', 'test', 'tifffile',
    'zarr',
})) | {
    f'large-image-source-pil[all]{limit_version}',
    f'large-image-source-rasterio[all]{limit_version}',
})

setup(
    name='large-image',
    use_scm_version={'fallback_version': '0.0.0'},
    description=description,
    long_description=long_description,
    long_description_content_type='text/x-rst',
    license='Apache Software License 2.0',
    author='Kitware, Inc.',
    author_email='kitware@kitware.com',
    classifiers=[
        'Development Status :: 5 - Production/Stable',
        'License :: OSI Approved :: Apache Software License',
        'Programming Language :: Python :: 3',
        'Programming Language :: Python :: 3.8',
        'Programming Language :: Python :: 3.9',
        'Programming Language :: Python :: 3.10',
        'Programming Language :: Python :: 3.11',
        'Programming Language :: Python :: 3.12',
        'Programming Language :: Python :: 3.13',
    ],
    install_requires=[
        'cachetools',
        'palettable',
        'Pillow>=10.3',
        'numpy',
        'typing-extensions',
    ],
    extras_require=extraReqs,
    include_package_data=True,
    keywords='large_image',
    packages=['large_image'],
    url='https://github.com/girder/large_image',
    python_requires='>=3.8',
    zip_safe=False,
)<|MERGE_RESOLUTION|>--- conflicted
+++ resolved
@@ -3,26 +3,6 @@
 
 from setuptools import setup
 
-<<<<<<< HEAD
-
-def prerelease_local_scheme(version):
-    """
-    Return local scheme version unless building on master in CircleCI.
-
-    This function returns the local scheme version number
-    (e.g. 0.0.0.dev<N>+g<HASH>) unless building on CircleCI for a
-    pre-release in which case it ignores the hash and produces a
-    PEP440 compliant pre-release version number (e.g. 0.0.0.dev<N>).
-    """
-    from setuptools_scm.version import get_local_node_and_date
-
-    if os.getenv('CIRCLE_BRANCH') in ('master', 'girder-5'):
-        return ''
-    return get_local_node_and_date(version)
-
-
-=======
->>>>>>> 55f6800d
 try:
     from setuptools_scm import get_version
 
