[build-system]
requires = ["setuptools", "setuptools-scm"]
build-backend = "setuptools.build_meta"

[tool.ruff]
include = ["*.py", "*.pyi", "**/pyproject.toml", "*.ipynb"]
exclude = [
    "build",
    "*/web_client/*",
    "*/*egg*/*",
]
lint.ignore = [
    "B017",  # assert raises exception
    "B026",  # star arg unpacking after keyword arg
    "B904",  # raise without from inside except
    "C408",  # unnecessary collection call (would prohibit dict())
    "D100",
    "D101",
    "D102",
    "D103",
    "D104",
    "D105",
    "D106",
    "D107",
    "D200",
    "D203",
    "D205",
    "D212",
    "D213",
    "D400",
    "D401",
    "D404",
    "D415",
<<<<<<< HEAD
    "E741",
    "C408",
    "PT011",
    "PT012",
    "PT017",
    "G002",
    "G004"
=======
    "E741",  # ambiguous variable name
    "NPY002",  # numpy-legacy-random
    "PT011",  # pytest-raises-too-broad
    "PT012",  # pytest-raises-with-multiple-statements
    "PT017",  # pytest-assert-in-except
    "RET503",  # implict-return on function that can return non-none
    "RET504",  # unncessary-assign before return
>>>>>>> 5e77521c
]
line-length = 100
lint.select = [
    "ASYNC",
    "B",  # bugbear
    "C4",
    "C90",  # mccabe
    "COM",
    "D",  # pydocstyle
    "DTZ",
    "E",  # pycodestyle errors
    "EM",
    "EXE",
    "F",  # pyflakes
    "G",
    # "I",  # isort
    "ISC",
    # "N",  # pep8-naming
    "NPY",
    "PIE",
    "PT",
    "PYI",
    "Q",  # flake8-quotes
    "RET",
    "RSE",
    "T",  # print statements
    "W",  # pycodestyle warnings
    "YTT",  # flake8-2020
]

[tool.ruff.lint.per-file-ignores]
# allow "useless expressions" as it shows output
# allow non-top level imports
# allow long lines
".circleci/dcm4chee/*.py" = ["T201", "T203"]
"docs/*.ipynb" = ["B018", "E402", "E501", "T201", "T203"]
"docs/*.py" = ["E501", "T201", "T203"]
"examples/*" = ["T201", "T203"]
"test/*" = ["T201", "T203"]

[tool.ruff.lint.flake8-quotes]
inline-quotes = "single"

[tool.ruff.lint.mccabe]
max-complexity = 14

[tool.yamlfix]
line_length = 200
preserve_quotes = true
sequence_style = "block_style"<|MERGE_RESOLUTION|>--- conflicted
+++ resolved
@@ -31,15 +31,9 @@
     "D401",
     "D404",
     "D415",
-<<<<<<< HEAD
-    "E741",
     "C408",
-    "PT011",
-    "PT012",
-    "PT017",
     "G002",
     "G004"
-=======
     "E741",  # ambiguous variable name
     "NPY002",  # numpy-legacy-random
     "PT011",  # pytest-raises-too-broad
@@ -47,7 +41,6 @@
     "PT017",  # pytest-assert-in-except
     "RET503",  # implict-return on function that can return non-none
     "RET504",  # unncessary-assign before return
->>>>>>> 5e77521c
 ]
 line-length = 100
 lint.select = [
